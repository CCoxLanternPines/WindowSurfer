--- conflicted
+++ resolved
@@ -7,10 +7,7 @@
 
 from systems.live_engine import run_live
 from systems.sim_engine import run_simulation
-<<<<<<< HEAD
 from systems.utils.settings_loader import load_settings
-=======
->>>>>>> b67b149d
 from systems.utils.logger import init_logger, addlog
 
 
