"""CLI entry for Phase 0 simulator."""

from __future__ import annotations

import argparse
import json

from systems.sim_engine import run_sim


<<<<<<< HEAD
def main(argv: list[str] | None = None) -> None:
    parser = build_parser()
    args = parser.parse_args(argv or sys.argv[1:])
    if not args.mode:
        parser.error("--mode is required")
    init_logger(
        logging_enabled=args.log,
        verbose_level=args.verbose,
        telegram_enabled=args.telegram,
    )

    mode = args.mode.lower()
    verbose = args.verbose

    settings = load_settings()

    try:
        asset_pairs = load_asset_pairs()
        valid_pairs = {pair_info["altname"].upper() for pair_info in asset_pairs.values()}
    except Exception:
        addlog(
            "[ERROR] Failed to load Kraken AssetPairs",
            verbose_int=1,
            verbose_state=True,
        )
        sys.exit(1)

    for ledger_cfg in settings.get("ledger_settings", {}).values():
        tag = ledger_cfg.get("tag", "")
        if tag.upper() not in valid_pairs:
            raise RuntimeError(
                f"[ERROR] Invalid trading pair: {ledger_cfg['tag']} — Not found in Kraken altname list"
            )

    if mode == "wallet":
        from systems.scripts.kraken_utils import get_kraken_balance

        if args.ledger:
            ledger_cfg = load_ledger_config(args.ledger)
        else:
            ledger_cfg = next(iter(settings.get("ledger_settings", {}).values()))

        _, quote_asset = split_tag(ledger_cfg["tag"])
        balances = get_kraken_balance(quote_asset, verbose)

        if verbose >= 1:
            addlog("[WALLET] Kraken Balance", verbose_int=1, verbose_state=verbose)
            addlog(str(balances), verbose_int=2, verbose_state=verbose)
            for asset, amount in balances.items():
                val = float(amount)
                if val == 0:
                    continue
                fmt = f"{val:.2f}" if val > 1 else f"{val:.6f}"
                if asset.upper() == quote_asset.upper():
                    addlog(f"{asset}: ${fmt}", verbose_int=1, verbose_state=verbose)
                else:
                    addlog(f"{asset}: {fmt}", verbose_int=1, verbose_state=verbose)
        return

    if mode == "sim":
        if not args.ledger:
            addlog("Error: --ledger is required for sim mode")
            sys.exit(1)
        run_simulation(
            ledger=args.ledger,
            verbose=args.verbose,
            sim_logic=getattr(args, "sim_logic", "sim"),
        )
    elif mode == "simtune":
        if not args.ledger:
            addlog("Error: --ledger is required for simtune mode")
            sys.exit(1)
        from systems.scripts.sim_tuner import run_sim_tuner
        run_sim_tuner(ledger=args.ledger, verbose=args.verbose)
    elif mode == "live":
        run_live(
            dry=args.dry,
            verbose=args.verbose,
        )
    else:
        addlog(
            "Error: --mode must be either 'sim', 'simtune', 'live', or 'wallet'",
            verbose_int=1,
            verbose_state=verbose,
        )
        sys.exit(1)
=======
def main() -> None:
    parser = argparse.ArgumentParser()
    parser.add_argument("--mode", required=True)
    args = parser.parse_args()
    if args.mode.lower() != "sim":
        parser.error("--mode sim is the only supported mode")
    with open("settings/settings.json") as f:
        settings = json.load(f)
    run_sim(settings)
>>>>>>> 54e438ad


if __name__ == "__main__":
    main()<|MERGE_RESOLUTION|>--- conflicted
+++ resolved
@@ -8,94 +8,6 @@
 from systems.sim_engine import run_sim
 
 
-<<<<<<< HEAD
-def main(argv: list[str] | None = None) -> None:
-    parser = build_parser()
-    args = parser.parse_args(argv or sys.argv[1:])
-    if not args.mode:
-        parser.error("--mode is required")
-    init_logger(
-        logging_enabled=args.log,
-        verbose_level=args.verbose,
-        telegram_enabled=args.telegram,
-    )
-
-    mode = args.mode.lower()
-    verbose = args.verbose
-
-    settings = load_settings()
-
-    try:
-        asset_pairs = load_asset_pairs()
-        valid_pairs = {pair_info["altname"].upper() for pair_info in asset_pairs.values()}
-    except Exception:
-        addlog(
-            "[ERROR] Failed to load Kraken AssetPairs",
-            verbose_int=1,
-            verbose_state=True,
-        )
-        sys.exit(1)
-
-    for ledger_cfg in settings.get("ledger_settings", {}).values():
-        tag = ledger_cfg.get("tag", "")
-        if tag.upper() not in valid_pairs:
-            raise RuntimeError(
-                f"[ERROR] Invalid trading pair: {ledger_cfg['tag']} — Not found in Kraken altname list"
-            )
-
-    if mode == "wallet":
-        from systems.scripts.kraken_utils import get_kraken_balance
-
-        if args.ledger:
-            ledger_cfg = load_ledger_config(args.ledger)
-        else:
-            ledger_cfg = next(iter(settings.get("ledger_settings", {}).values()))
-
-        _, quote_asset = split_tag(ledger_cfg["tag"])
-        balances = get_kraken_balance(quote_asset, verbose)
-
-        if verbose >= 1:
-            addlog("[WALLET] Kraken Balance", verbose_int=1, verbose_state=verbose)
-            addlog(str(balances), verbose_int=2, verbose_state=verbose)
-            for asset, amount in balances.items():
-                val = float(amount)
-                if val == 0:
-                    continue
-                fmt = f"{val:.2f}" if val > 1 else f"{val:.6f}"
-                if asset.upper() == quote_asset.upper():
-                    addlog(f"{asset}: ${fmt}", verbose_int=1, verbose_state=verbose)
-                else:
-                    addlog(f"{asset}: {fmt}", verbose_int=1, verbose_state=verbose)
-        return
-
-    if mode == "sim":
-        if not args.ledger:
-            addlog("Error: --ledger is required for sim mode")
-            sys.exit(1)
-        run_simulation(
-            ledger=args.ledger,
-            verbose=args.verbose,
-            sim_logic=getattr(args, "sim_logic", "sim"),
-        )
-    elif mode == "simtune":
-        if not args.ledger:
-            addlog("Error: --ledger is required for simtune mode")
-            sys.exit(1)
-        from systems.scripts.sim_tuner import run_sim_tuner
-        run_sim_tuner(ledger=args.ledger, verbose=args.verbose)
-    elif mode == "live":
-        run_live(
-            dry=args.dry,
-            verbose=args.verbose,
-        )
-    else:
-        addlog(
-            "Error: --mode must be either 'sim', 'simtune', 'live', or 'wallet'",
-            verbose_int=1,
-            verbose_state=verbose,
-        )
-        sys.exit(1)
-=======
 def main() -> None:
     parser = argparse.ArgumentParser()
     parser.add_argument("--mode", required=True)
@@ -105,7 +17,6 @@
     with open("settings/settings.json") as f:
         settings = json.load(f)
     run_sim(settings)
->>>>>>> 54e438ad
 
 
 if __name__ == "__main__":
