--- conflicted
+++ resolved
@@ -9,7 +9,6 @@
 import pandas as pd
 
 from ..sim_engine import WINDOW_SIZE, WINDOW_STEP, multi_window_vote
-
 
 ALIGN_WINDOW = 5  # ±5 candles for extrema alignment
 
@@ -70,41 +69,12 @@
     down_count = 0
     continuation = 0
     extrema_align = 0
-    downtrend = 0
-    uptrend = 0
 
     for idx in indices:
         if idx >= len(closes):
             continue
 
-<<<<<<< HEAD
         price = closes[idx]
-=======
-        # Valley sharpness via lower wick ratio
-        rng = highs[idx] - lows[idx]
-        if rng > 0:
-            wick_ratio = (closes[idx] - lows[idx]) / rng
-            if wick_ratio >= 0.5:
-                sharp += 1
-
-        # Slope delta between two 12-candle windows
-        if idx >= 24:
-            sub_now = closes[idx-12:idx]
-            sub_prev = closes[idx-24:idx-12]
-            slope_now = float(np.polyfit(np.arange(len(sub_now)), sub_now, 1)[0]) if len(sub_now) > 1 else 0.0
-            slope_prev = float(np.polyfit(np.arange(len(sub_prev)), sub_prev, 1)[0]) if len(sub_prev) > 1 else 0.0
-            delta = slope_now - slope_prev
-        else:
-            slope_now = 0.0
-            delta = 0.0
-        slope_deltas.append(delta)
-        if slope_now < 0:
-            downtrend += 1
-        else:
-            uptrend += 1
-        if delta >= SLOPE_DELTA_THRESH:
-            strong_slope += 1
->>>>>>> 018cf3ae
 
         # Recovery magnitude (max high within next 48 candles)
         future_highs = highs[idx + 1 : idx + 49]
@@ -112,7 +82,6 @@
             max_future = float(future_highs.max())
             rec_mag = (max_future / price - 1) * 100
         else:
-            max_future = price
             rec_mag = 0.0
         recovery_mags.append(rec_mag)
 
@@ -152,6 +121,7 @@
             if abs(min_pos - idx) <= ALIGN_WINDOW:
                 extrema_align += 1
 
+    # Aggregates
     recovery_mag = float(np.mean(recovery_mags)) if recovery_mags else 0.0
     time_to_recovery = float(np.mean(recovery_times)) if recovery_times else 0.0
     durable_low_pct = int(round(100 * durable_lows / total)) if total else 0
@@ -160,7 +130,7 @@
     continuation_lift_pct = int(round(100 * continuation / total)) if total else 0
     extrema_align_pct = int(round(100 * extrema_align / total)) if total else 0
 
-<<<<<<< HEAD
+    # Slope bias for engine compatibility
     ud_total = up_count + down_count
     if ud_total:
         pct = int(round(100 * max(up_count, down_count) / ud_total))
@@ -169,20 +139,8 @@
         pct = 0
         direction = "neutral"
     slope_bias = f"{direction} {pct}%"
-=======
-    if total:
-        if downtrend > uptrend:
-            pct = int(round(100 * downtrend / total))
-            slope_bias = f"downtrend {pct}%"
-        elif uptrend > downtrend:
-            pct = int(round(100 * uptrend / total))
-            slope_bias = f"uptrend {pct}%"
-        else:
-            slope_bias = "flat"
-    else:
-        slope_bias = "flat"
->>>>>>> 018cf3ae
 
+    # Console output
     print("[BRAIN][bottom_catcher][stats]")
     print(f"  Avg recovery magnitude: {recovery_mag:+.1f}%")
     print(f"  Time-to-recovery (2%): {time_to_recovery:.0f}c")
@@ -197,19 +155,11 @@
         "count": total,
         "avg_gap": avg_gap,
         "slope_bias": slope_bias,
-<<<<<<< HEAD
         "recovery_mag": round(recovery_mag, 3),
         "time_to_recovery": round(time_to_recovery, 3),
         "durable_low_pct": durable_low_pct,
         "trend_bias_up": round(trend_bias_up, 3),
         "trend_bias_down": round(trend_bias_down, 3),
         "continuation_lift_pct": continuation_lift_pct,
-=======
-        "sharp_valley_pct": sharp_valley_pct,
-        "slope_delta_avg": round(slope_delta_avg, 6),
-        "slope_delta_strong_pct": slope_delta_strong_pct,
-        "multiwin_confirm_pct": multiwin_confirm_pct,
-        "highvol_pct": highvol_pct,
->>>>>>> 018cf3ae
         "extrema_align_pct": extrema_align_pct,
     }