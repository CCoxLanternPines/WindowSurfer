from __future__ import annotations

"""Pressure-based buy evaluator."""

from typing import Any, Dict
import math
import pandas as pd

from systems.utils.addlog import addlog

# ==== CONSENSUS TUNING (adjust here; no settings changes) =====================

# Rebalance: less D dominance; W/M carry more veto power during downtrends.
CONSENSUS_WINDOWS = [
    ("D",  "1d",  0.90),
    ("W",  "7d",  0.90),
    ("M", "30d",  0.70),
    ("Q", "90d",  0.50),
]

# Buy needs stronger consensus again (prevents over-laddering in dumps).
BOTTOM_Q = 0.82
TOP_Q    = 0.98            # not used here, kept for symmetry
LOOKBACK_FOR_Q = "150d"    # steadier threshold than 120d but still adaptive

# Slightly smoother turn; avoids catching first bounce of a falling knife.
TURN_EMA_FRAC = 0.15

# (Targets aren’t used here; left for parity with sell file.)
ALPHA_H_TOP = 0.80
BETA_H_TOP  = 0.60

# Space buys more: require a bigger move from last buy before another entry.
COOLDOWN_MOVE_FRAC = 0.22
# ==============================================================================





def _parse_span_seconds(s: str) -> int:
    # supports “Xm”, “Xh”, “Xd”, “Xw”; lower/upper case
    n = int("".join(ch for ch in s if ch.isdigit()))
    u = "".join(ch for ch in s if ch.isalpha()).lower()
    mult = {"m":60, "h":3600, "d":86400, "w":604800}[u]
    return n * mult


def _detect_step_seconds(series) -> int:
    # assumes monotonically increasing; uses median diff for robustness
    import numpy as np

    ts = series["timestamp"].to_numpy()
    if ts.size < 3:
        return 3600
    diffs = np.diff(ts[-200:]) if ts.size > 200 else np.diff(ts)
    return int(np.median(diffs)) or 3600


def _bars_for_span(series, span_str: str) -> int:
    step = _detect_step_seconds(series)
    return max(2, _parse_span_seconds(span_str) // step)


def _window_features(series, t: int, bars: int) -> dict:
    """Return low/high/mid/width/pos/slope/vol/hTop/hBot at index t for a window size in bars."""
    import numpy as np
    import pandas as pd

    lo = max(0, t - bars + 1)
    window = series.iloc[lo:t+1]
    if window.shape[0] < 2:
        px = float(series.iloc[t]["close"])
        return dict(low=px, high=px, mid=px, width=1e-9, pos=0.0, slope=0.0, vol=0.0, hTop=0.0, hBot=0.0)
    price = window["close"].to_numpy()
    low, high = float(price.min()), float(price.max())
    width = max(high - low, 1e-9)
    mid = (low + high) / 2.0
    pos = (float(price[-1]) - mid) / (width/2.0)
    pos = min(1.0, max(-1.0, pos))
    # slope: EMA of deltas over ~10% of bars
    span = max(2, int(bars * TURN_EMA_FRAC))
    deltas = pd.Series(price).diff().fillna(0.0)
    slope = float(deltas.ewm(span=span, adjust=False).mean().iloc[-1]) / width
    # volatility proxy: median abs deviation over window, scaled by price
    med = float(pd.Series(price).median())
    mad = float((pd.Series(price) - med).abs().median())
    vol = mad / max(med, 1e-9)
    now = float(price[-1])
    hTop = max(high - now, 0.0) / max(now, 1e-9)
    hBot = max(now - low, 0.0) / max(now, 1e-9)
    return dict(low=low, high=high, mid=mid, width=width, pos=pos, slope=slope, vol=vol, hTop=hTop, hBot=hBot)


def _consensus(series, t: int):
    """Compute BottomScore, TopScore, feature dicts per window, and turning flags."""
    # determine bars for each configured span (drop windows that don’t fit)
    spans = []
    for _, span_str, w in CONSENSUS_WINDOWS:
        bars = _bars_for_span(series, span_str)
        if t+1 >= bars:
            spans.append((span_str, bars, w))
    # compute features
    feats = []
    for span_str, bars, w in spans:
        f = _window_features(series, t, bars)
        f["span_str"], f["bars"], f["weight"] = span_str, bars, w
        feats.append(f)
    if not feats:
        return 0.0, 0.0, [], False, False

    # first window is the trigger frame
    f0 = feats[0]
    bottom = sum(f["weight"] * max(-f["pos"], 0.0) for f in feats)
    top    = sum(f["weight"] * max( f["pos"], 0.0) for f in feats)
    turning_up   = f0["slope"] > 0.0
    turning_down = f0["slope"] <= 0.0
    return bottom, top, feats, turning_up, turning_down


def _score_cache(state: dict) -> dict:
    """Stateful rolling cache to compute percentiles without recomputing full history."""
    key = "consensus_cache"
    if key not in state:
        state[key] = {"bottom": [], "top": [], "ts": []}
    return state[key]


def _bars_for_lookback(series, lookback_str: str) -> int:
    return _bars_for_span(series, lookback_str)


def _percentile(values, q: float) -> float:
    import numpy as np

    if not values:
        return float("inf") if q >= 0.5 else float("-inf")
    return float(np.quantile(np.array(values), q))


# --- tuning constants -----------------------------------------------------

PRESSURE_WINDOWS = [
    ("3m", 0.20),
    ("1m", 0.20),
    ("2w", 0.15),
    ("1w", 0.15),
    ("3d", 0.15),
    ("1d", 0.15),
]

MIN_GAP_BARS = 12

NORM_N = 10.0
NORM_V = 5_000.0
NORM_A = 100.0
NORM_R = 0.10

BP_SIG_CENTER = 0.40
BP_SIG_WIDTH = 0.12


def _clamp01(x: float) -> float:
    return max(0.0, min(1.0, x))


def _sigmoid(x: float) -> float:
    return 1.0 / (1.0 + math.exp(-x))


def _span_to_bars(series: pd.DataFrame, span: str) -> int:
    if not span:
        return 1
    try:
        value = int(span[:-1])
    except ValueError:
        return 1
    unit = span[-1].lower()
    if "timestamp" in series.columns and len(series) >= 2:
        step = int(series.iloc[1]["timestamp"]) - int(series.iloc[0]["timestamp"])
        if step <= 0:
            step = 3600
    else:
        step = 3600
    if unit == "m":
        factor = 30 * 24 * 3600
    elif unit == "w":
        factor = 7 * 24 * 3600
    elif unit == "d":
        factor = 24 * 3600
    elif unit == "h":
        factor = 3600
    else:
        factor = 0
    bars = int(round((value * factor) / step))
    return max(1, bars)


def _window_scores(series: pd.DataFrame, t: int) -> Dict[str, Dict[str, float]]:
    scores: Dict[str, Dict[str, float]] = {}
    close_now = float(series.iloc[t]["close"])
    for span, _ in PRESSURE_WINDOWS:
        bars = _span_to_bars(series, span)
        start = max(0, t - bars + 1)
        window = series.iloc[start : t + 1]
        low = float(window["close"].min())
        high = float(window["close"].max())
        width = max(high - low, 1e-9)
        depth = (high - close_now) / width
        height = (close_now - low) / width
        scores[span] = {"depth": depth, "height": height}
    return scores


def _compute_pressures(series: pd.DataFrame, t: int) -> tuple[float, float, Dict[str, Dict[str, float]]]:
    scores = _window_scores(series, t)
    bp = 0.0
    sp = 0.0
    for span, weight in PRESSURE_WINDOWS:
        sc = scores.get(span, {})
        bp += weight * sc.get("depth", 0.0)
        sp += weight * sc.get("height", 0.0)
    return bp, sp, scores


def _compute_sp_load(notes, price_now: float, t: int) -> float:
    N = len(notes)
    val = 0.0
    ages = []
    rois = []
    for n in notes:
        qty = n.get("entry_amount")
        if qty is not None:
            val += float(qty) * price_now
        else:
            val += float(n.get("entry_usd", 0.0))
        created = n.get("created_idx", t)
        ages.append(t - created)
        buy = n.get("entry_price", 0.0)
        if buy:
            rois.append(max((price_now - buy) / buy, 0.0))
    avg_age = sum(ages) / N if N else 0.0
    avg_roi_pos = sum(rois) / N if N else 0.0
    N_norm = min(1.0, N / NORM_N)
    V_norm = min(1.0, val / NORM_V)
    A_norm = min(1.0, avg_age / NORM_A)
    R_norm = min(1.0, avg_roi_pos / NORM_R)
    load = 0.35 * N_norm + 0.35 * V_norm + 0.15 * A_norm + 0.15 * R_norm
    return _clamp01(load)


def evaluate_buy(
    ctx: Dict[str, Any],
    t: int,
    series: pd.DataFrame,
    *,
    window_name: str,
    cfg: Dict[str, Any],
    runtime_state: Dict[str, Any],
):
    """Return sizing and metadata for a buy signal in ``window_name``."""
<<<<<<< HEAD

    verbose = runtime_state.get("verbose", 0)
    candle = series.iloc[t]

    bottom, top, feats, turning_up, _turning_down = _consensus(series, t)

    runtime_state = ctx.get("runtime_state", runtime_state)
    cache = _score_cache(runtime_state)
    cache["bottom"].append(bottom)
    cache["top"].append(top)
    if "timestamp" in series.columns:
        cache["ts"].append(int(series.iloc[t]["timestamp"]))

    lb = _bars_for_lookback(series, LOOKBACK_FOR_Q)
    bottom_hist = cache["bottom"][-lb:] if lb > 0 else cache["bottom"]
    thresh_buy = _percentile(bottom_hist, BOTTOM_Q)

    last_buy_idx = runtime_state.get(f"last_buy_idx::{window_name}")
    ok_move = True
    if last_buy_idx is not None:
        f0 = feats[0] if feats else {"width": 0.0}
        moved = abs(float(series.iloc[t]["close"]) - float(series.iloc[last_buy_idx]["close"]))
        ok_move = moved >= COOLDOWN_MOVE_FRAC * max(f0.get("width", 0.0), 1e-9)

    addlog(
        f"[BUY?][{window_name} {cfg['window_size']}] bottom={bottom:.3f} ≥ {thresh_buy:.3f} turn↑={turning_up}",
        verbose_int=3,
        verbose_state=ctx.get("verbose"),
    )

    should_buy = (bottom >= thresh_buy) and turning_up and ok_move
    if not should_buy:
        return False
=======

    verbose = runtime_state.get("verbose", 0)

    bp_price, sp_price, scores = _compute_pressures(series, t)
    close_now = float(series.iloc[t]["close"])

    ledger = ctx.get("ledger")
    notes = []
    if ledger is not None:
        notes = ledger.get_open_notes()
    sp_load = _compute_sp_load(notes, close_now, t)
    sp_total = _clamp01(0.6 * sp_price + 0.4 * sp_load)

    short_height = 0.5 * (
        scores.get("1d", {}).get("height", 0.0)
        + scores.get("3d", {}).get("height", 0.0)
    )
>>>>>>> 0e37af97

    if short_height > 0.65 and sp_total > 0.6:
        addlog(
            f"[GATE][{window_name} {cfg['window_size']}] short_h={short_height:.3f} sp={sp_total:.3f}",
            verbose_int=2,
            verbose_state=verbose,
        )
        return False

    capital = float(runtime_state.get("capital", 0.0))
    limits = runtime_state.get("limits", {})
    min_sz = float(limits.get("min_note_size", 0.0))
    max_sz = float(limits.get("max_note_usdt", float("inf")))

    base = float(cfg.get("investment_fraction", 0.0))
    m_buy = _sigmoid((bp_price - BP_SIG_CENTER) / BP_SIG_WIDTH)
    size_usd = capital * base * m_buy
    raw = size_usd
    size_usd = min(size_usd, capital, max_sz)
    if raw != size_usd:
        addlog(
            f"[CLAMP] size=${raw:.2f} → ${size_usd:.2f} (cap=${capital:.2f}, max=${max_sz:.2f})",
            verbose_int=2,
            verbose_state=verbose,
        )

    last_key = f"last_buy_idx::{window_name}"
    last_idx = int(runtime_state.get(last_key, -1))
    cooldown_ok = (t - last_idx) >= MIN_GAP_BARS

    decision: Dict[str, Any] | bool = False
    if cooldown_ok and size_usd >= min_sz and size_usd > 0.0:
        decision = {
            "size_usd": size_usd,
            "window_name": window_name,
            "window_size": cfg["window_size"],
            "created_idx": t,
        }
        if "timestamp" in series.columns:
            decision["created_ts"] = int(series.iloc[t]["timestamp"])
        runtime_state[last_key] = t

    price_now = float(series.iloc[t]["close"])
    if feats:
        f0 = feats[0]
        bigger = [f for f in feats[1:]]
        hTop_big = (sum(f["hTop"] for f in bigger) / len(bigger)) if bigger else f0["hTop"]
        expected_up = ALPHA_H_TOP * f0["hTop"] + BETA_H_TOP * hTop_big
        vol_clip = min(1.3, max(0.7, f0["vol"] / (1e-9 + f0["vol"])))
        target_roi = expected_up * vol_clip
        target_price = price_now * (1.0 + max(0.0, target_roi))
    else:
        target_price = price_now * 1.02

    meta = {
        "consensus_bottom": bottom,
        "consensus_top": top,
        "turning_up": turning_up,
        "target_price": float(target_price),
    }

    addlog(
<<<<<<< HEAD
        f"[BUY][{window_name} {cfg['window_size']}] bottom={bottom:.3f}, base={base*100:.2f}% → size={sz_pct:.2f}% (cap=${size_usd:.2f})",
=======
        f"[{ 'BUY' if decision else 'SKIP' }][{window_name} {cfg['window_size']}] bp={bp_price:.3f} sp={sp_total:.3f} size=${size_usd:.2f}",
>>>>>>> 0e37af97
        verbose_int=1,
        verbose_state=verbose,
    )

<<<<<<< HEAD
    result = {
        "size_usd": size_usd,
        "window_name": window_name,
        "window_size": cfg["window_size"],
        **meta,
    }
    if "timestamp" in series.columns:
        result["created_ts"] = int(candle["timestamp"])
    result["created_idx"] = t

    runtime_state[f"last_buy_idx::{window_name}"] = t

    return result
=======
    return decision
>>>>>>> 0e37af97
<|MERGE_RESOLUTION|>--- conflicted
+++ resolved
@@ -7,135 +7,6 @@
 import pandas as pd
 
 from systems.utils.addlog import addlog
-
-# ==== CONSENSUS TUNING (adjust here; no settings changes) =====================
-
-# Rebalance: less D dominance; W/M carry more veto power during downtrends.
-CONSENSUS_WINDOWS = [
-    ("D",  "1d",  0.90),
-    ("W",  "7d",  0.90),
-    ("M", "30d",  0.70),
-    ("Q", "90d",  0.50),
-]
-
-# Buy needs stronger consensus again (prevents over-laddering in dumps).
-BOTTOM_Q = 0.82
-TOP_Q    = 0.98            # not used here, kept for symmetry
-LOOKBACK_FOR_Q = "150d"    # steadier threshold than 120d but still adaptive
-
-# Slightly smoother turn; avoids catching first bounce of a falling knife.
-TURN_EMA_FRAC = 0.15
-
-# (Targets aren’t used here; left for parity with sell file.)
-ALPHA_H_TOP = 0.80
-BETA_H_TOP  = 0.60
-
-# Space buys more: require a bigger move from last buy before another entry.
-COOLDOWN_MOVE_FRAC = 0.22
-# ==============================================================================
-
-
-
-
-
-def _parse_span_seconds(s: str) -> int:
-    # supports “Xm”, “Xh”, “Xd”, “Xw”; lower/upper case
-    n = int("".join(ch for ch in s if ch.isdigit()))
-    u = "".join(ch for ch in s if ch.isalpha()).lower()
-    mult = {"m":60, "h":3600, "d":86400, "w":604800}[u]
-    return n * mult
-
-
-def _detect_step_seconds(series) -> int:
-    # assumes monotonically increasing; uses median diff for robustness
-    import numpy as np
-
-    ts = series["timestamp"].to_numpy()
-    if ts.size < 3:
-        return 3600
-    diffs = np.diff(ts[-200:]) if ts.size > 200 else np.diff(ts)
-    return int(np.median(diffs)) or 3600
-
-
-def _bars_for_span(series, span_str: str) -> int:
-    step = _detect_step_seconds(series)
-    return max(2, _parse_span_seconds(span_str) // step)
-
-
-def _window_features(series, t: int, bars: int) -> dict:
-    """Return low/high/mid/width/pos/slope/vol/hTop/hBot at index t for a window size in bars."""
-    import numpy as np
-    import pandas as pd
-
-    lo = max(0, t - bars + 1)
-    window = series.iloc[lo:t+1]
-    if window.shape[0] < 2:
-        px = float(series.iloc[t]["close"])
-        return dict(low=px, high=px, mid=px, width=1e-9, pos=0.0, slope=0.0, vol=0.0, hTop=0.0, hBot=0.0)
-    price = window["close"].to_numpy()
-    low, high = float(price.min()), float(price.max())
-    width = max(high - low, 1e-9)
-    mid = (low + high) / 2.0
-    pos = (float(price[-1]) - mid) / (width/2.0)
-    pos = min(1.0, max(-1.0, pos))
-    # slope: EMA of deltas over ~10% of bars
-    span = max(2, int(bars * TURN_EMA_FRAC))
-    deltas = pd.Series(price).diff().fillna(0.0)
-    slope = float(deltas.ewm(span=span, adjust=False).mean().iloc[-1]) / width
-    # volatility proxy: median abs deviation over window, scaled by price
-    med = float(pd.Series(price).median())
-    mad = float((pd.Series(price) - med).abs().median())
-    vol = mad / max(med, 1e-9)
-    now = float(price[-1])
-    hTop = max(high - now, 0.0) / max(now, 1e-9)
-    hBot = max(now - low, 0.0) / max(now, 1e-9)
-    return dict(low=low, high=high, mid=mid, width=width, pos=pos, slope=slope, vol=vol, hTop=hTop, hBot=hBot)
-
-
-def _consensus(series, t: int):
-    """Compute BottomScore, TopScore, feature dicts per window, and turning flags."""
-    # determine bars for each configured span (drop windows that don’t fit)
-    spans = []
-    for _, span_str, w in CONSENSUS_WINDOWS:
-        bars = _bars_for_span(series, span_str)
-        if t+1 >= bars:
-            spans.append((span_str, bars, w))
-    # compute features
-    feats = []
-    for span_str, bars, w in spans:
-        f = _window_features(series, t, bars)
-        f["span_str"], f["bars"], f["weight"] = span_str, bars, w
-        feats.append(f)
-    if not feats:
-        return 0.0, 0.0, [], False, False
-
-    # first window is the trigger frame
-    f0 = feats[0]
-    bottom = sum(f["weight"] * max(-f["pos"], 0.0) for f in feats)
-    top    = sum(f["weight"] * max( f["pos"], 0.0) for f in feats)
-    turning_up   = f0["slope"] > 0.0
-    turning_down = f0["slope"] <= 0.0
-    return bottom, top, feats, turning_up, turning_down
-
-
-def _score_cache(state: dict) -> dict:
-    """Stateful rolling cache to compute percentiles without recomputing full history."""
-    key = "consensus_cache"
-    if key not in state:
-        state[key] = {"bottom": [], "top": [], "ts": []}
-    return state[key]
-
-
-def _bars_for_lookback(series, lookback_str: str) -> int:
-    return _bars_for_span(series, lookback_str)
-
-
-def _percentile(values, q: float) -> float:
-    import numpy as np
-
-    if not values:
-        return float("inf") if q >= 0.5 else float("-inf")
-    return float(np.quantile(np.array(values), q))
 
 
 # --- tuning constants -----------------------------------------------------
@@ -259,41 +130,6 @@
     runtime_state: Dict[str, Any],
 ):
     """Return sizing and metadata for a buy signal in ``window_name``."""
-<<<<<<< HEAD
-
-    verbose = runtime_state.get("verbose", 0)
-    candle = series.iloc[t]
-
-    bottom, top, feats, turning_up, _turning_down = _consensus(series, t)
-
-    runtime_state = ctx.get("runtime_state", runtime_state)
-    cache = _score_cache(runtime_state)
-    cache["bottom"].append(bottom)
-    cache["top"].append(top)
-    if "timestamp" in series.columns:
-        cache["ts"].append(int(series.iloc[t]["timestamp"]))
-
-    lb = _bars_for_lookback(series, LOOKBACK_FOR_Q)
-    bottom_hist = cache["bottom"][-lb:] if lb > 0 else cache["bottom"]
-    thresh_buy = _percentile(bottom_hist, BOTTOM_Q)
-
-    last_buy_idx = runtime_state.get(f"last_buy_idx::{window_name}")
-    ok_move = True
-    if last_buy_idx is not None:
-        f0 = feats[0] if feats else {"width": 0.0}
-        moved = abs(float(series.iloc[t]["close"]) - float(series.iloc[last_buy_idx]["close"]))
-        ok_move = moved >= COOLDOWN_MOVE_FRAC * max(f0.get("width", 0.0), 1e-9)
-
-    addlog(
-        f"[BUY?][{window_name} {cfg['window_size']}] bottom={bottom:.3f} ≥ {thresh_buy:.3f} turn↑={turning_up}",
-        verbose_int=3,
-        verbose_state=ctx.get("verbose"),
-    )
-
-    should_buy = (bottom >= thresh_buy) and turning_up and ok_move
-    if not should_buy:
-        return False
-=======
 
     verbose = runtime_state.get("verbose", 0)
 
@@ -311,7 +147,6 @@
         scores.get("1d", {}).get("height", 0.0)
         + scores.get("3d", {}).get("height", 0.0)
     )
->>>>>>> 0e37af97
 
     if short_height > 0.65 and sp_total > 0.6:
         addlog(
@@ -354,49 +189,10 @@
             decision["created_ts"] = int(series.iloc[t]["timestamp"])
         runtime_state[last_key] = t
 
-    price_now = float(series.iloc[t]["close"])
-    if feats:
-        f0 = feats[0]
-        bigger = [f for f in feats[1:]]
-        hTop_big = (sum(f["hTop"] for f in bigger) / len(bigger)) if bigger else f0["hTop"]
-        expected_up = ALPHA_H_TOP * f0["hTop"] + BETA_H_TOP * hTop_big
-        vol_clip = min(1.3, max(0.7, f0["vol"] / (1e-9 + f0["vol"])))
-        target_roi = expected_up * vol_clip
-        target_price = price_now * (1.0 + max(0.0, target_roi))
-    else:
-        target_price = price_now * 1.02
-
-    meta = {
-        "consensus_bottom": bottom,
-        "consensus_top": top,
-        "turning_up": turning_up,
-        "target_price": float(target_price),
-    }
-
     addlog(
-<<<<<<< HEAD
-        f"[BUY][{window_name} {cfg['window_size']}] bottom={bottom:.3f}, base={base*100:.2f}% → size={sz_pct:.2f}% (cap=${size_usd:.2f})",
-=======
         f"[{ 'BUY' if decision else 'SKIP' }][{window_name} {cfg['window_size']}] bp={bp_price:.3f} sp={sp_total:.3f} size=${size_usd:.2f}",
->>>>>>> 0e37af97
         verbose_int=1,
         verbose_state=verbose,
     )
 
-<<<<<<< HEAD
-    result = {
-        "size_usd": size_usd,
-        "window_name": window_name,
-        "window_size": cfg["window_size"],
-        **meta,
-    }
-    if "timestamp" in series.columns:
-        result["created_ts"] = int(candle["timestamp"])
-    result["created_idx"] = t
-
-    runtime_state[f"last_buy_idx::{window_name}"] = t
-
-    return result
-=======
     return decision
->>>>>>> 0e37af97
