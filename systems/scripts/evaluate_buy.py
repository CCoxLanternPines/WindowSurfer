from __future__ import annotations

"""Switchback-based buy evaluator."""

from typing import Any, Dict
import pandas as pd

from systems.scripts.math.trend_switch import slope_stats, classify_trend_z
from systems.utils.addlog import addlog

<<<<<<< HEAD

# --- tuning constants -----------------------------------------------------

PRESSURE_WINDOWS = [
    ("3m", 0.20),
    ("1m", 0.20),
    ("2w", 0.15),
    ("1w", 0.15),
    ("3d", 0.15),
    ("1d", 0.15),
]

BUY_CD_MIN = 2  # bars
BUY_CD_MAX = 48  # bars
BASE_BUY_FRACTION = 0.10  # size = capital * this


def _clamp01(x: float) -> float:
    return 0.0 if x < 0 else 1.0 if x > 1 else x


def _span_to_bars(series: pd.DataFrame, span: str) -> int:
    if not span:
        return 1
    try:
        value = int(span[:-1])
    except ValueError:
        return 1
    unit = span[-1].lower()
    if "timestamp" in series.columns and len(series) >= 2:
        step = int(series.iloc[1]["timestamp"]) - int(series.iloc[0]["timestamp"])
        if step <= 0:
            step = 3600
    else:
        step = 3600
    if unit == "m":
        factor = 30 * 24 * 3600
    elif unit == "w":
        factor = 7 * 24 * 3600
    elif unit == "d":
        factor = 24 * 3600
    elif unit == "h":
        factor = 3600
    else:
        factor = 0
    bars = int(round((value * factor) / step))
    return max(1, bars)


def _window_scores(series: pd.DataFrame, t: int) -> Dict[str, Dict[str, float]]:
    scores: Dict[str, Dict[str, float]] = {}
    close_now = float(series.iloc[t]["close"])
    for span, _ in PRESSURE_WINDOWS:
        bars = _span_to_bars(series, span)
        start = max(0, t - bars + 1)
        window = series.iloc[start : t + 1]
        low = float(window["close"].min())
        high = float(window["close"].max())
        width = max(high - low, 1e-9)
        depth = (high - close_now) / width
        height = (close_now - low) / width
        scores[span] = {"depth": depth, "height": height}
    return scores


def _pressure(scores: Dict[str, Dict[str, float]], windows) -> tuple[float, float]:
    wsum = sum(w for _, w in windows) or 1.0
    sell_p = sum(w * scores[s]["height"] for s, w in windows if s in scores) / wsum
    buy_p = sum(w * scores[s]["depth"] for s, w in windows if s in scores) / wsum
    return _clamp01(buy_p), _clamp01(sell_p)


def _cooldown_bars(pressure: float, min_bars: int, max_bars: int) -> int:
    p = _clamp01(pressure)
    return int(round(max_bars - p * (max_bars - min_bars)))
=======
# ---- Switchback knobs (public; tweak in-file) ----
WINDOW_LOOKBACK = {"minnow": 24, "fish": 48}
Z_HI = 1.5
Z_LO = -1.5
PERSIST_K = {"minnow": 2, "fish": 3}
MIN_ABS_SLOPE = 0.0005
# Buy sizing & gates
BASE_BUY_FRACTION = {"minnow": 0.125, "fish": 0.25}
MIN_NOTE_USD = 10.0
CASH_FLOOR_USD = 0.0
BUY_COOLDOWN_BARS = {"minnow": 2, "fish": 2}
# Sell gates (unused here but kept for parity)
MAX_SELL_PER_CANDLE = {"minnow": 1, "fish": 1}


def _trend_switch(series: pd.DataFrame, t: int, window: str, state: Dict[str, Any]):
    look = WINDOW_LOOKBACK.get(window, 0)
    if t + 1 < look or look <= 0:
        return 0.0, 0.0, "FLAT", 0, "FLAT", False, ""
    prices = series["close"].iloc[t - look + 1 : t + 1].tolist()
    slope, se = slope_stats(prices)
    z = slope / se if se else 0.0
    side = classify_trend_z(slope, se, Z_HI, Z_LO, MIN_ABS_SLOPE)

    trend_state = state.setdefault("trend_state", {})
    ts = trend_state.setdefault(window, {"last_trend": "FLAT", "persist_count": 0, "prev_side": "FLAT"})
    prev_trend = ts["last_trend"]

    if side == ts.get("prev_side") and side in ("UP", "DOWN"):
        ts["persist_count"] += 1
    elif side in ("UP", "DOWN"):
        ts["prev_side"] = side
        ts["persist_count"] = 1
    else:
        ts["prev_side"] = side
        ts["persist_count"] = 0

    switchback = False
    switch_desc = ""
    if side in ("UP", "DOWN") and ts["persist_count"] >= PERSIST_K.get(window, 1):
        confirmed = side
        if prev_trend in ("UP", "DOWN") and confirmed != prev_trend:
            switchback = True
            switch_desc = f"{prev_trend}→{confirmed}"
        ts["last_trend"] = confirmed
    return slope, z, side, ts["persist_count"], prev_trend, switchback, switch_desc
>>>>>>> 43cda058


def evaluate_buy(
    ctx: Dict[str, Any],
    t: int,
    series: pd.DataFrame,
    *,
    window_name: str,
    cfg: Dict[str, Any],
    runtime_state: Dict[str, Any],
):
    """Return sizing and metadata for a buy signal in ``window_name``."""

    verbose = runtime_state.get("verbose", 0)
<<<<<<< HEAD

    scores = _window_scores(series, t)
    buy_p, sell_p = _pressure(scores, PRESSURE_WINDOWS)
    cd = _cooldown_bars(buy_p, BUY_CD_MIN, BUY_CD_MAX)

    last_key = f"last_buy_idx::{window_name}"
    last_idx = int(runtime_state.get(last_key, -10**9))
    elapsed = t - last_idx

    decision: Dict[str, Any] | bool = False
    if elapsed >= cd:
        capital = float(runtime_state.get("capital", 0.0))
        size_usd = max(0.0, capital * BASE_BUY_FRACTION)
        decision = {
            "size_usd": size_usd,
            "window_name": window_name,
            "window_size": cfg["window_size"],
            "created_idx": t,
        }
        if "timestamp" in series.columns:
            decision["created_ts"] = int(series.iloc[t]["timestamp"])
        runtime_state[last_key] = t
=======
    slope, z, side, persist, last_trend, switchback, switch_desc = _trend_switch(
        series, t, window_name, runtime_state
    )
    addlog(
        f"[TREND][{window_name}] slope={slope:.5f} z={z:.2f} side={side} "
        f"persist={persist}/{PERSIST_K.get(window_name, 0)} last={last_trend} switchback={switch_desc}",
        verbose_int=1,
        verbose_state=verbose,
    )

    if switch_desc != "DOWN→UP":
        return False

    cooldowns = runtime_state.setdefault("cooldowns", {}).setdefault("buy", {})
    last_idx = int(cooldowns.get(window_name, -10**9))
    cd = BUY_COOLDOWN_BARS.get(window_name, 0)
    if t - last_idx < cd:
        return False

    cash = float(runtime_state.get("capital", 0.0))
    size_usd = min(cash, BASE_BUY_FRACTION.get(window_name, 0.0) * cash)
    if cash <= CASH_FLOOR_USD or size_usd < MIN_NOTE_USD:
        return False
>>>>>>> 43cda058

    decision: Dict[str, Any] = {
        "size_usd": size_usd,
        "window_name": window_name,
        "window_size": cfg.get("window_size"),
        "created_idx": t,
        "reason": f"[BUY][{window_name}] switchback DOWN→UP",
    }
    if "timestamp" in series.columns:
        decision["created_ts"] = int(series.iloc[t]["timestamp"])
    cooldowns[window_name] = t
    addlog(
<<<<<<< HEAD
        f"[{ 'BUY' if decision else 'SKIP' }][{window_name} {cfg['window_size']}] buy_p={buy_p:.3f} cd={cd} elapsed={elapsed}",
=======
        f"[BUY][{window_name}] switchback DOWN→UP size=${size_usd:.2f}",
>>>>>>> 43cda058
        verbose_int=1,
        verbose_state=verbose,
    )
    return decision<|MERGE_RESOLUTION|>--- conflicted
+++ resolved
@@ -8,83 +8,6 @@
 from systems.scripts.math.trend_switch import slope_stats, classify_trend_z
 from systems.utils.addlog import addlog
 
-<<<<<<< HEAD
-
-# --- tuning constants -----------------------------------------------------
-
-PRESSURE_WINDOWS = [
-    ("3m", 0.20),
-    ("1m", 0.20),
-    ("2w", 0.15),
-    ("1w", 0.15),
-    ("3d", 0.15),
-    ("1d", 0.15),
-]
-
-BUY_CD_MIN = 2  # bars
-BUY_CD_MAX = 48  # bars
-BASE_BUY_FRACTION = 0.10  # size = capital * this
-
-
-def _clamp01(x: float) -> float:
-    return 0.0 if x < 0 else 1.0 if x > 1 else x
-
-
-def _span_to_bars(series: pd.DataFrame, span: str) -> int:
-    if not span:
-        return 1
-    try:
-        value = int(span[:-1])
-    except ValueError:
-        return 1
-    unit = span[-1].lower()
-    if "timestamp" in series.columns and len(series) >= 2:
-        step = int(series.iloc[1]["timestamp"]) - int(series.iloc[0]["timestamp"])
-        if step <= 0:
-            step = 3600
-    else:
-        step = 3600
-    if unit == "m":
-        factor = 30 * 24 * 3600
-    elif unit == "w":
-        factor = 7 * 24 * 3600
-    elif unit == "d":
-        factor = 24 * 3600
-    elif unit == "h":
-        factor = 3600
-    else:
-        factor = 0
-    bars = int(round((value * factor) / step))
-    return max(1, bars)
-
-
-def _window_scores(series: pd.DataFrame, t: int) -> Dict[str, Dict[str, float]]:
-    scores: Dict[str, Dict[str, float]] = {}
-    close_now = float(series.iloc[t]["close"])
-    for span, _ in PRESSURE_WINDOWS:
-        bars = _span_to_bars(series, span)
-        start = max(0, t - bars + 1)
-        window = series.iloc[start : t + 1]
-        low = float(window["close"].min())
-        high = float(window["close"].max())
-        width = max(high - low, 1e-9)
-        depth = (high - close_now) / width
-        height = (close_now - low) / width
-        scores[span] = {"depth": depth, "height": height}
-    return scores
-
-
-def _pressure(scores: Dict[str, Dict[str, float]], windows) -> tuple[float, float]:
-    wsum = sum(w for _, w in windows) or 1.0
-    sell_p = sum(w * scores[s]["height"] for s, w in windows if s in scores) / wsum
-    buy_p = sum(w * scores[s]["depth"] for s, w in windows if s in scores) / wsum
-    return _clamp01(buy_p), _clamp01(sell_p)
-
-
-def _cooldown_bars(pressure: float, min_bars: int, max_bars: int) -> int:
-    p = _clamp01(pressure)
-    return int(round(max_bars - p * (max_bars - min_bars)))
-=======
 # ---- Switchback knobs (public; tweak in-file) ----
 WINDOW_LOOKBACK = {"minnow": 24, "fish": 48}
 Z_HI = 1.5
@@ -131,7 +54,6 @@
             switch_desc = f"{prev_trend}→{confirmed}"
         ts["last_trend"] = confirmed
     return slope, z, side, ts["persist_count"], prev_trend, switchback, switch_desc
->>>>>>> 43cda058
 
 
 def evaluate_buy(
@@ -146,30 +68,6 @@
     """Return sizing and metadata for a buy signal in ``window_name``."""
 
     verbose = runtime_state.get("verbose", 0)
-<<<<<<< HEAD
-
-    scores = _window_scores(series, t)
-    buy_p, sell_p = _pressure(scores, PRESSURE_WINDOWS)
-    cd = _cooldown_bars(buy_p, BUY_CD_MIN, BUY_CD_MAX)
-
-    last_key = f"last_buy_idx::{window_name}"
-    last_idx = int(runtime_state.get(last_key, -10**9))
-    elapsed = t - last_idx
-
-    decision: Dict[str, Any] | bool = False
-    if elapsed >= cd:
-        capital = float(runtime_state.get("capital", 0.0))
-        size_usd = max(0.0, capital * BASE_BUY_FRACTION)
-        decision = {
-            "size_usd": size_usd,
-            "window_name": window_name,
-            "window_size": cfg["window_size"],
-            "created_idx": t,
-        }
-        if "timestamp" in series.columns:
-            decision["created_ts"] = int(series.iloc[t]["timestamp"])
-        runtime_state[last_key] = t
-=======
     slope, z, side, persist, last_trend, switchback, switch_desc = _trend_switch(
         series, t, window_name, runtime_state
     )
@@ -193,7 +91,6 @@
     size_usd = min(cash, BASE_BUY_FRACTION.get(window_name, 0.0) * cash)
     if cash <= CASH_FLOOR_USD or size_usd < MIN_NOTE_USD:
         return False
->>>>>>> 43cda058
 
     decision: Dict[str, Any] = {
         "size_usd": size_usd,
@@ -206,11 +103,7 @@
         decision["created_ts"] = int(series.iloc[t]["timestamp"])
     cooldowns[window_name] = t
     addlog(
-<<<<<<< HEAD
-        f"[{ 'BUY' if decision else 'SKIP' }][{window_name} {cfg['window_size']}] buy_p={buy_p:.3f} cd={cd} elapsed={elapsed}",
-=======
         f"[BUY][{window_name}] switchback DOWN→UP size=${size_usd:.2f}",
->>>>>>> 43cda058
         verbose_int=1,
         verbose_state=verbose,
     )
