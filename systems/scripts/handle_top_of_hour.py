--- conflicted
+++ resolved
@@ -377,15 +377,10 @@
                 note_counts,
             )
             addlog(report, verbose_int=1, verbose_state=True)
-<<<<<<< HEAD
-            # Send top-of-hour portfolio report only at 12AM UTC
-            now_utc = datetime.now(timezone.utc)
-            if now_utc.hour == 0:
-=======
             # Always send in dry mode, else only at midnight UTC
             now_utc = datetime.utcnow()
             if dry_run or now_utc.hour == 0:
->>>>>>> 5d75a8c6
+              
                 send_top_hour_report(
                     ledger_name=ledger_name,
                     tag=tag,
