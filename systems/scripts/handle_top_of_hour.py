--- conflicted
+++ resolved
@@ -219,19 +219,12 @@
                     else:
                         if not dry_run:
                             remaining = sell_cd - (current_ts - last_sell)
-<<<<<<< HEAD
-                            addlog(
-                                f"[SKIP] {ledger_name} | {tag} | {window_name} → Sell blocked: cooldown active ({remaining // 60}m left)",
-                                verbose_int=3,
-                                verbose_state=True,
-                            )
-=======
+
                                 addlog(
                                     f"[SKIP] {ledger_name} | {tag} | {window_name} → Sell blocked: cooldown active ({remaining // 60}m left)",
                                     verbose_int=3,
                                     verbose_state=True,
                                 )
->>>>>>> 27c6eec9
                 if buy_count > 0 or sell_count > 0:
                     triggered_strategies[window_name.title()] = True
 
