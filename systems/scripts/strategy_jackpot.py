from __future__ import annotations

"""Jackpot drip and cashout strategy helper."""

from typing import Any, Dict

from systems.utils.addlog import addlog, send_telegram_message
from systems.scripts.trade_apply import (
    paper_execute_buy,
    paper_execute_sell,
    apply_buy_result_to_ledger,
    apply_sell_result_to_ledger,
)
from systems.scripts.execution_handler import execute_buy, execute_sell


def _parse_period(period: str) -> int:
    """Return number of seconds for ``period`` like "1w"."""
    if not period:
        return 0
    try:
        value = int(period[:-1])
    except ValueError:
        return 0
    unit = period[-1].lower()
    if unit == "h":
        factor = 3600
    elif unit == "d":
        factor = 3600 * 24
    elif unit == "w":
        factor = 3600 * 24 * 7
    else:
        factor = 0
    return value * factor


def _compute_global_p(jstate: Dict[str, Any], price: float) -> float:
    low = float(jstate.get("global_low", 0.0))
    high = float(jstate.get("global_high", 0.0))
    if price > high:
        addlog(
            f"[JACKPOT][STALE_BOUNDS] current_high={price:.2f} global_high={high:.2f}"
        )
        jstate["global_high"] = price
        high = price
    elif price < low:
        addlog(
            f"[JACKPOT][STALE_BOUNDS] current_low={price:.2f} global_low={low:.2f}"
        )
        jstate["global_low"] = price
        low = price
    if high == low:
        return 0.0
    p = (price - low) / (high - low)
    return max(0.0, min(1.0, p))


def init_jackpot(state: Dict[str, Any], ledger_cfg: Dict[str, Any], df) -> None:
    cfg = ledger_cfg.get("jackpot", {})
    enabled = bool(cfg.get("enabled"))
    period_s = _parse_period(cfg.get("period", "1w"))
    jstate = state.get("jackpot", {})
    jstate.setdefault("pool_usd", 0.0)
    jstate.setdefault("notes_open", [])
    jstate.setdefault("drips", 0.0)
    jstate.setdefault("buys", 0)
    jstate.setdefault("sells", 0)
    jstate.setdefault("realized_pnl", 0.0)
    jstate["enabled"] = enabled
    jstate["cfg"] = cfg
    jstate["period_s"] = period_s
    if df is not None and len(df):
        if "low" in df:
            jstate["global_low"] = float(df["low"].min())
        else:
            jstate["global_low"] = float(df["close"].min())
        if "high" in df:
            jstate["global_high"] = float(df["high"].max())
        else:
            jstate["global_high"] = float(df["close"].max())
        if "timestamp" in df.columns:
            now_ts = int(df.iloc[-1]["timestamp"])
        else:
            now_ts = 0
        jstate.setdefault("next_period_ts", ((now_ts // period_s) + 1) * period_s if period_s else 0)
    state["jackpot"] = jstate


def on_buy_drip(state: Dict[str, Any], buy_usd: float) -> float:
    j = state.get("jackpot", {})
    if not j.get("enabled"):
        return buy_usd
    frac = float(j.get("cfg", {}).get("drip_fraction", 0.0))
    drip = buy_usd * frac
    if drip <= 0:
        return buy_usd
    j["pool_usd"] = j.get("pool_usd", 0.0) + drip
    j["drips"] = j.get("drips", 0.0) + drip
    addlog(f"[JACKPOT][DRIP] +${drip:.2f} → pool=${j['pool_usd']:.2f}")
    return buy_usd - drip


def maybe_periodic_jackpot_buy(ctx: Dict[str, Any], state: Dict[str, Any], t: int, df, price: float, limits: Dict[str, float], ledger_tag: str) -> None:
    j = state.get("jackpot", {})
    if not j.get("enabled"):
        return
    if "timestamp" in df.columns:
        now_ts = int(df.iloc[t]["timestamp"])
    else:
        now_ts = 0
    if now_ts < j.get("next_period_ts", 0):
        return
    p_global = _compute_global_p(j, price)
    cfg = j.get("cfg", {})
    trigger_p = float(cfg.get("trigger_p", 0.5))
    min_usd = float(cfg.get("min_usd", 0.0))
    if p_global <= trigger_p and j.get("pool_usd", 0.0) >= min_usd:
        depth_scale = float(cfg.get("depth_scale", 1.0))
        mult = 1.0 + (trigger_p - p_global) * depth_scale
        amount_usd = min(j["pool_usd"] * mult, float(limits.get("max_note_usdt", j["pool_usd"])))
        if amount_usd >= float(limits.get("min_note_size", 0.0)):
            mode = state.get("mode", "sim")
            ts = now_ts if now_ts else None
            note = None
            if mode == "live":
                result = execute_buy(
                    None,
                    pair_code=ctx.get("pair_code", ledger_tag),
                    price=price,
                    amount_usd=amount_usd,
                    ledger_name=ledger_tag,
                    wallet_code=ctx.get("wallet_code", ""),
                    verbose=state.get("verbose", 0),
                )
                if result and not result.get("error"):
                    note = apply_buy_result_to_ledger(
                        ledger=ctx["ledger"],
                        window_name="jackpot",
                        t=t,
                        meta={"kind": "jackpot", "window_name": "jackpot", "window_size": cfg.get("period", "")},
                        result=result,
                        state=state,
                    )
            else:
                result = paper_execute_buy(price, amount_usd, timestamp=ts)
                note = apply_buy_result_to_ledger(
                    ledger=ctx["ledger"],
                    window_name="jackpot",
                    t=t,
                    meta={"kind": "jackpot", "window_name": "jackpot", "window_size": cfg.get("period", "")},
                    result=result,
                    state=state,
                )
            if note:
                j["pool_usd"] -= amount_usd
                j.setdefault("notes_open", []).append(note)
                j["buys"] = j.get("buys", 0) + 1
                msg = f"[JACKPOT][BUY] p={p_global:.3f} pool→${j['pool_usd']:.2f} spent ${amount_usd:.2f}"
                addlog(msg)
                send_telegram_message(f"🎰 {msg}")
    j["next_period_ts"] = j.get("next_period_ts", 0) + j.get("period_s", 0)


def maybe_cashout_jackpot(ctx: Dict[str, Any], state: Dict[str, Any], t: int, df, price: float, limits: Dict[str, float], ledger_tag: str) -> None:
    j = state.get("jackpot", {})
    if not j.get("enabled"):
        return
    cfg = j.get("cfg", {})
    cashout_p = float(cfg.get("cashout_p", 1.0))
    p_global = _compute_global_p(j, price)
    addlog(
        f"[JACKPOT][P_DEBUG] now=${price:.2f}, low=${j.get('global_low', 0.0):.2f}, "
        f"high=${j.get('global_high', 0.0):.2f}, p={p_global:.3f}, cashout_p={cashout_p:.3f}"
    )
    notes = list(j.get("notes_open", []))
    if not notes:
        addlog("[JACKPOT][NONE_TO_SELL]")
        return
    if p_global < cashout_p:
        addlog(f"[JACKPOT][NO_TRIGGER] p={p_global:.3f} < cashout_p={cashout_p:.3f}")
        return
    ts = int(df.iloc[t]["timestamp"]) if "timestamp" in df.columns else None
    sold = 0
    total_gain = 0.0
    for note in notes:
<<<<<<< HEAD
        if note.get("kind") != "jackpot":
            addlog(
                f"[JACKPOT][DEBUG] skip note id={note.get('id')} kind={note.get('kind')}"
            )
            continue
=======
        # Skip notes that are too small to sell
        value = note.get("entry_amount", 0.0) * price
        min_size = float(limits.get("min_note_size", 0.0))
        if value < min_size:
            addlog(
                f"[JACKPOT][SKIP_MIN] id={note.get('id')} value=${value:.2f} min=${min_size:.2f}"
            )
            continue

>>>>>>> 46bd64d5
        mode = state.get("mode", "sim")
        if mode == "live":
            result = execute_sell(
                None,
                pair_code=ctx.get("pair_code", ledger_tag),
                coin_amount=note.get("entry_amount", 0.0),
                price=price,
                ledger_name=ledger_tag,
                verbose=state.get("verbose", 0),
            )
            if not result or result.get("error"):
                continue
        else:
            result = paper_execute_sell(price, note.get("entry_amount", 0.0), timestamp=ts)
        apply_sell_result_to_ledger(
            ledger=ctx["ledger"],
            note=note,
            t=t,
            result=result,
            state=state,
        )
        qty = result.get("filled_amount", note.get("entry_amount", 0.0))
        exit_price = note.get("exit_price", result.get("avg_price", 0.0))
        addlog(
            f"[JACKPOT][SELL] id={note.get('id')} qty={qty:.8f} "
            f"price={exit_price:.2f} pnl=${note.get('gain', 0.0):.2f}]"
        )
        total_gain += note.get("gain", 0.0)
        sold += 1
        j["notes_open"].remove(note)
    if sold:
        j["sells"] = j.get("sells", 0) + sold
        j["realized_pnl"] = j.get("realized_pnl", 0.0) + total_gain
        msg = f"[JACKPOT][CASHOUT] sold {sold} notes @ p={p_global:.3f} gain=${total_gain:.2f}"
        addlog(msg)
        send_telegram_message(f"🎰 {msg}")<|MERGE_RESOLUTION|>--- conflicted
+++ resolved
@@ -183,13 +183,13 @@
     sold = 0
     total_gain = 0.0
     for note in notes:
-<<<<<<< HEAD
+        # Ensure we only process jackpot notes
         if note.get("kind") != "jackpot":
             addlog(
                 f"[JACKPOT][DEBUG] skip note id={note.get('id')} kind={note.get('kind')}"
             )
             continue
-=======
+
         # Skip notes that are too small to sell
         value = note.get("entry_amount", 0.0) * price
         min_size = float(limits.get("min_note_size", 0.0))
@@ -199,7 +199,6 @@
             )
             continue
 
->>>>>>> 46bd64d5
         mode = state.get("mode", "sim")
         if mode == "live":
             result = execute_sell(
