from __future__ import annotations

"""Sequential per-window simulation tuner using Optuna."""

import copy
import json
import os
from pathlib import Path
from typing import Any, Dict

import optuna

from systems.sim_engine import run_simulation
from systems.scripts.fetch_canles import fetch_candles
from systems.scripts.ledger import Ledger
from systems.utils.addlog import addlog
from systems.utils.path import find_project_root


def _load_json(path: Path) -> Dict[str, Any]:
    with path.open("r", encoding="utf-8") as f:
        return json.load(f)


def run_sim_tuner(tag: str, verbose: int = 0) -> None:
    """Run sequential Optuna tuning on each window for ``tag``."""
    tag = tag.upper()
    root = find_project_root()
    settings_path = root / "settings" / "settings.json"
    knobs_path = root / "settings" / "knobs.json"

    base_settings = _load_json(settings_path)
    knobs_cfg = _load_json(knobs_path).get(tag)
    if knobs_cfg is None:
        raise ValueError(f"No knob configuration found for tag: {tag}")

    ledger_key = None
    for name, cfg in base_settings.get("ledger_settings", {}).items():
        if cfg.get("tag", "").upper() == tag:
            ledger_key = name
            break
    if ledger_key is None:
        raise ValueError(f"Tag {tag} not present in settings")

    init_capital = float(base_settings.get("simulation_capital", 0))

    out_dir = root / "data" / "tmp" / "best_knobs"
    out_dir.mkdir(parents=True, exist_ok=True)
    out_path = out_dir / f"{tag}.json"
    print("[DEBUG] Saving to:", out_path.resolve())

    if out_path.exists():
        with out_path.open("r", encoding="utf-8") as f:
            best_knobs: Dict[str, Any] = json.load(f)
    else:
        best_knobs = {}

    import systems.utils.settings_loader as settings_loader
    import systems.sim_engine as sim_engine

    window_settings = base_settings["ledger_settings"][ledger_key]["window_settings"]
    for window_name in window_settings:
        window_knobs = knobs_cfg.get(window_name)
        if not window_knobs:
            if verbose:
                addlog(
                    f"[TUNE] No knob ranges for window '{window_name}', skipping",
                    verbose_int=1,
                    verbose_state=verbose,
                )
            continue

        def objective(trial: optuna.trial.Trial) -> float:
            trial_settings = copy.deepcopy(base_settings)
            w_settings = trial_settings["ledger_settings"][ledger_key]["window_settings"]

            # Freeze previously tuned windows
            for w, params in best_knobs.items():
                if w in w_settings:
                    w_settings[w].update(params)

            current_cfg = w_settings[window_name]
            for knob, bounds in window_knobs.items():
                if isinstance(bounds, dict):
                    low = bounds.get("low") or bounds.get("min")
                    high = bounds.get("high") or bounds.get("max")
                else:
                    low, high = bounds
                base_val = current_cfg.get(knob)
                if (
                    isinstance(base_val, int)
                    and isinstance(low, int)
                    and isinstance(high, int)
                ):
                    value = trial.suggest_int(knob, int(low), int(high))
                else:
                    value = trial.suggest_float(knob, float(low), float(high))
                current_cfg[knob] = value

            # Inject trial settings
            original_loader = settings_loader.load_settings
            original_sim_loader = sim_engine.load_settings
            settings_loader.load_settings = lambda: trial_settings
            sim_engine.load_settings = lambda: trial_settings
            try:
                run_simulation(tag, verbose)
            finally:
                settings_loader.load_settings = original_loader
                sim_engine.load_settings = original_sim_loader

            ledger = Ledger.load_ledger(tag, sim=True)
            final_price = float(fetch_candles(tag).iloc[-1]["close"])
            summary = ledger.get_account_summary(final_price)
            open_value = summary.get("open_value", 0.0)
            realized_gain = summary.get("realized_gain", 0.0)
            open_cost = sum(
                n.get("entry_price", 0.0) * n.get("entry_amount", 0.0)
                for n in ledger.get_open_notes()
            )
            idle_capital = init_capital + realized_gain - open_cost
            penalty = 0.01
            score = realized_gain - penalty * (idle_capital + open_value)
            if verbose:
                addlog(
                    f"[TUNE][{window_name}] Trial {trial.number} score={score:.4f}",
                    verbose_int=1,
                    verbose_state=verbose,
                )
            return score

        if verbose <= 0:
            optuna.logging.set_verbosity(optuna.logging.WARNING)
        else:
            optuna.logging.set_verbosity(optuna.logging.INFO)

        study = optuna.create_study(direction="maximize")
        study.optimize(objective, n_trials=50)

        addlog(
            f"[TUNE][{window_name}] Best parameters: {study.best_params}",
            verbose_int=1,
            verbose_state=verbose,
        )

        best_knobs[window_name] = study.best_params

        try:
            addlog(
                f"[DEBUG] Writing to: {out_path.resolve()}",
                verbose_int=1,
                verbose_state=verbose,
            )
            addlog(
                f"[DEBUG] Content: {json.dumps(study.best_params)}",
                verbose_int=2,
                verbose_state=verbose,
            )
            with out_path.open("w", encoding="utf-8") as f:
                json.dump(best_knobs, f, indent=2)
<<<<<<< HEAD
                f.flush()
                os.fsync(f.fileno())
            addlog(
                f"[TUNE] ✅ Saved best knobs for {tag} → {out_path.resolve()}",
=======
            addlog(
                f"[TUNE] ✅ Saved best knobs for {tag} → {out_path}",
>>>>>>> 73a83c54
                verbose_int=1,
                verbose_state=verbose,
            )
        except Exception as e:
            addlog(
                f"[ERROR] Failed to write best_knobs file: {e}",
                verbose_int=1,
                verbose_state=verbose,
            )<|MERGE_RESOLUTION|>--- conflicted
+++ resolved
@@ -157,15 +157,10 @@
             )
             with out_path.open("w", encoding="utf-8") as f:
                 json.dump(best_knobs, f, indent=2)
-<<<<<<< HEAD
                 f.flush()
                 os.fsync(f.fileno())
             addlog(
                 f"[TUNE] ✅ Saved best knobs for {tag} → {out_path.resolve()}",
-=======
-            addlog(
-                f"[TUNE] ✅ Saved best knobs for {tag} → {out_path}",
->>>>>>> 73a83c54
                 verbose_int=1,
                 verbose_state=verbose,
             )
