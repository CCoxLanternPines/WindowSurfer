--- conflicted
+++ resolved
@@ -6,12 +6,8 @@
 
 from systems.utils.addlog import addlog
 
-<<<<<<< HEAD
 # ==== DOWNTREND SELL ACCELERATION (adjust here; no settings changes) ==========
-=======
-# ==== CONSENSUS TUNING (adjust here; no settings changes) =====================
-
->>>>>>> 1b685346
+
 CONSENSUS_WINDOWS = [
     ("D",  "1d",  0.80),
     ("W",  "7d",  0.90),
@@ -20,7 +16,7 @@
 ]
 TURN_EMA_FRAC     = 0.20
 
-<<<<<<< HEAD
+
 TOP_Q             = 0.98     # normal sell threshold (TopScore percentile)
 LOOKBACK_FOR_Q    = "180d"
 
@@ -33,19 +29,6 @@
 BOUNCE_SELL_MIN_AGE = 6      # bars since buy
 MIN_ROI_DOWN        = 0.003  # ≥0.3% ROI to bounce-sell
 # ============================================================================
-=======
-BOTTOM_Q = 0.80
-TOP_Q    = 0.98
-LOOKBACK_FOR_Q = "180d"
-
-TURN_EMA_FRAC = 0.20
-
-ALPHA_H_TOP = 0.80
-BETA_H_TOP  = 0.60
-
-COOLDOWN_MOVE_FRAC = 0.25
-# ==============================================================================
->>>>>>> 1b685346
 
 
 
