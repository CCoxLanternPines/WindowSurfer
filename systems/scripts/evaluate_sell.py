--- conflicted
+++ resolved
@@ -8,83 +8,6 @@
 from systems.scripts.math.trend_switch import slope_stats, classify_trend_z
 from systems.utils.addlog import addlog
 
-<<<<<<< HEAD
-
-# --- tuning constants -----------------------------------------------------
-
-PRESSURE_WINDOWS = [
-    ("3m", 0.20),
-    ("1m", 0.20),
-    ("2w", 0.15),
-    ("1w", 0.15),
-    ("3d", 0.15),
-    ("1d", 0.15),
-]
-
-SELL_CD_MIN = 2  # bars
-SELL_CD_MAX = 48  # bars
-LOSS_CAP = -0.05
-
-
-def _clamp01(x: float) -> float:
-    return 0.0 if x < 0 else 1.0 if x > 1 else x
-
-
-def _span_to_bars(series: pd.DataFrame, span: str) -> int:
-    if not span:
-        return 1
-    try:
-        value = int(span[:-1])
-    except ValueError:
-        return 1
-    unit = span[-1].lower()
-    if "timestamp" in series.columns and len(series) >= 2:
-        step = int(series.iloc[1]["timestamp"]) - int(series.iloc[0]["timestamp"])
-        if step <= 0:
-            step = 3600
-    else:
-        step = 3600
-    if unit == "m":
-        factor = 30 * 24 * 3600
-    elif unit == "w":
-        factor = 7 * 24 * 3600
-    elif unit == "d":
-        factor = 24 * 3600
-    elif unit == "h":
-        factor = 3600
-    else:
-        factor = 0
-    bars = int(round((value * factor) / step))
-    return max(1, bars)
-
-
-def _window_scores(series: pd.DataFrame, t: int) -> Dict[str, Dict[str, float]]:
-    scores: Dict[str, Dict[str, float]] = {}
-    close_now = float(series.iloc[t]["close"])
-    for span, _ in PRESSURE_WINDOWS:
-        bars = _span_to_bars(series, span)
-        start = max(0, t - bars + 1)
-        window = series.iloc[start : t + 1]
-        low = float(window["close"].min())
-        high = float(window["close"].max())
-        width = max(high - low, 1e-9)
-        depth = (high - close_now) / width
-        height = (close_now - low) / width
-        scores[span] = {"depth": depth, "height": height}
-    return scores
-
-
-def _pressure(scores: Dict[str, Dict[str, float]], windows) -> tuple[float, float]:
-    wsum = sum(w for _, w in windows) or 1.0
-    sell_p = sum(w * scores[s]["height"] for s, w in windows if s in scores) / wsum
-    buy_p = sum(w * scores[s]["depth"] for s, w in windows if s in scores) / wsum
-    return _clamp01(buy_p), _clamp01(sell_p)
-
-
-def _cooldown_bars(pressure: float, min_bars: int, max_bars: int) -> int:
-    p = _clamp01(pressure)
-    return int(round(max_bars - p * (max_bars - min_bars)))
-=======
 # ---- Switchback knobs (public; tweak in-file) ----
 WINDOW_LOOKBACK = {"minnow": 24, "fish": 48}
 Z_HI = 1.5
@@ -131,7 +54,6 @@
             switch_desc = f"{prev_trend}→{confirmed}"
         ts["last_trend"] = confirmed
     return slope, z, side, ts["persist_count"], prev_trend, switchback, switch_desc
->>>>>>> 43cda058
 
 
 def evaluate_sell(
@@ -146,30 +68,6 @@
 ) -> List[Dict[str, Any]]:
     """Return a list of notes to sell in ``window_name`` on this candle."""
 
-<<<<<<< HEAD
-    verbose = runtime_state.get("verbose", 0) if runtime_state else 0
-
-    scores = _window_scores(series, t)
-    buy_p, sell_p = _pressure(scores, PRESSURE_WINDOWS)
-    cd = _cooldown_bars(sell_p, SELL_CD_MIN, SELL_CD_MAX)
-
-    last_key = f"last_sell_idx::{window_name}"
-    last_idx = int(runtime_state.get(last_key, -10**9)) if runtime_state else -10**9
-    elapsed = t - last_idx
-    if elapsed < cd:
-        return []
-
-    price_now = float(series.iloc[t]["close"])
-    notes = [n for n in open_notes if n.get("window_name") == window_name]
-
-    def roi(n: Dict[str, Any]) -> float:
-        buy = n.get("entry_price", 0.0)
-        return (price_now - buy) / buy if buy else 0.0
-
-    selected = [n for n in notes if roi(n) >= LOSS_CAP]
-    if selected and runtime_state is not None:
-        runtime_state[last_key] = t
-=======
     runtime_state = runtime_state or {}
     verbose = runtime_state.get("verbose", 0)
     slope, z, side, persist, last_trend, switchback, switch_desc = _trend_switch(
@@ -184,7 +82,6 @@
 
     if switch_desc != "UP→DOWN":
         return []
->>>>>>> 43cda058
 
     notes = [n for n in open_notes if n.get("window_name") == window_name]
     limit = MAX_SELL_PER_CANDLE.get(window_name, 0)
@@ -192,11 +89,7 @@
     for n in selected:
         n["reason"] = f"[SELL][{window_name}] switchback UP→DOWN"
     addlog(
-<<<<<<< HEAD
-        f"[MATURE][{window_name} {cfg['window_size']}] sell_p={sell_p:.3f} cd={cd} sold={len(selected)}/{len(notes)}",
-=======
         f"[SELL][{window_name}] switchback UP→DOWN count={len(selected)}",
->>>>>>> 43cda058
         verbose_int=1,
         verbose_state=verbose,
     )
