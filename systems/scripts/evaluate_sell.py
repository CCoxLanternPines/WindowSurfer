--- conflicted
+++ resolved
@@ -1,63 +1,29 @@
 from __future__ import annotations
 
-"""Mini-bot compatible sell evaluation."""
-
+"""Sell evaluation based on predictive pressures."""
+
+from math import ceil
 from typing import Any, Dict, List
 
-<<<<<<< HEAD
-from .evaluate_buy import classify_slope
-=======
 from systems.scripts.evaluate_buy import (
     classify_slope,
     compute_window_features,
 )
 from systems.utils.addlog import addlog, send_telegram_message
 from systems.utils.telegram_utils import describe_trend, format_window_status
->>>>>>> f818d6c8
 
 
 def evaluate_sell(
+    ctx: Dict[str, Any],
     t: int,
     series,
     *,
-    cfg: Dict[str, float],
-    open_notes: List[Dict[str, float]],
-    state: Dict[str, Any],
+    cfg: Dict[str, Any],
+    open_notes: List[Dict[str, Any]],
+    runtime_state: Dict[str, Any] | None = None,
 ) -> List[Dict[str, Any]]:
-    """Return proportional sell instructions for this tick."""
-
-<<<<<<< HEAD
-    sell_p = state.get("sell_pressure", 0.0)
-    max_p = float(cfg.get("max_pressure", 7.0))
-    results: List[Dict[str, Any]] = []
-
-    total_size = sum(n.get("amount", 0.0) for n in open_notes)
-    if sell_p >= cfg.get("sell_trigger", 0.0) and total_size > 0:
-        sell_frac = sell_p / max_p if max_p else 0.0
-        for n in open_notes:
-            amt = sell_frac * n.get("amount", 0.0)
-            if amt > 0:
-                results.append({"note": n, "sell_amount": amt, "sell_mode": "normal"})
-        state["sell_pressure"] = 0.0
-        return results
-
-    features = state.get("last_features")
-    slope_cls = (
-        classify_slope(features.get("slope", 0.0), cfg.get("flat_band_deg", 10.0))
-        if features
-        else None
-    )
-    flat_trigger = cfg.get("sell_trigger", 0.0) * cfg.get("flat_sell_threshold", 1.0)
-    if slope_cls == 0 and sell_p >= flat_trigger and total_size > 0:
-        frac = cfg.get("flat_sell_fraction", 0.0)
-        for n in open_notes:
-            amt = frac * n.get("amount", 0.0)
-            if amt > 0:
-                results.append({"note": n, "sell_amount": amt, "sell_mode": "flat"})
-        state["sell_pressure"] = 0.0
-        return results
-
-=======
+    """Return a list of notes to sell on this candle."""
+
     runtime_state = runtime_state or {}
     window_name = "strategy"
     strategy = cfg or runtime_state.get("strategy", {})
@@ -265,5 +231,4 @@
         verbose_state=verbose,
     )
 
->>>>>>> f818d6c8
     return []
