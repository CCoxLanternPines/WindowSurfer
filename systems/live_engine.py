from __future__ import annotations

"""Live engine mirroring the simulation strategy."""

import os
from datetime import datetime, timezone
<<<<<<< HEAD
from typing import Dict
=======
from pathlib import Path
from typing import Dict, Any
>>>>>>> 4cfea1c7

import ccxt
from tqdm import tqdm

from systems.utils.resolve_symbol import (
    to_tag,
    resolve_symbols,
    candle_filename,
)
from systems.scripts.fetch_candles import fetch_kraken_last_n_hours_1h
from systems.scripts.ledger import load_ledger, save_ledger
from systems.scripts.evaluate_buy import evaluate_buy
from systems.scripts.evaluate_sell import evaluate_sell
from systems.scripts.runtime_state import build_runtime_state
from systems.scripts.trade_apply import apply_sell
from systems.scripts.execution_handler import execute_sell, process_buy_signal
from systems.scripts.candle_loader import load_candles_df
from systems.utils.addlog import addlog
<<<<<<< HEAD
from systems.utils.load_config import load_config
=======
from systems.utils.trade_logger import init_logger as init_trade_logger, record_event
from systems.utils.config import load_settings
>>>>>>> 4cfea1c7


def _run_iteration(
    cfg,
    runtime_states: Dict[str, Dict],
    hist_cache: Dict[str, tuple[float, float]],
    *,
    account_filter: str | None,
    market_filter: str | None,
    verbose: int,
) -> None:
    for acct_name, acct_cfg in cfg.get("accounts", {}).items():
        if account_filter and acct_name != account_filter:
            continue
<<<<<<< HEAD
        os.environ["WS_ACCOUNT"] = acct_name
        client = ccxt.kraken(
            {
                "enableRateLimit": True,
                "apiKey": acct_cfg.get("api_key", ""),
                "secret": acct_cfg.get("api_secret", ""),
            }
        )
        for market, strategy_cfg in acct_cfg.get("markets", {}).items():
            if market_filter and market != market_filter:
                continue
            addlog(
                f"[RUN][{acct_name}][{market}]",
                verbose_int=1,
                verbose_state=verbose,
            )
            symbols = resolve_symbols(client, market)
            kraken_name = symbols["kraken_name"]
            kraken_pair = symbols["kraken_pair"]
            binance_name = symbols["binance_name"]
            tag = to_tag(kraken_name)
            file_tag = market.replace("/", "_")
            ledger_name = f"{acct_name}_{file_tag}"
            base = kraken_name.split("/")[0]
            live_file = candle_filename(acct_name, market, live=True)
            df_live = fetch_kraken_last_n_hours_1h(kraken_name, n=720)
            tmp_live = live_file + ".tmp"
            os.makedirs(os.path.dirname(live_file), exist_ok=True)
            df_live.to_csv(tmp_live, index=False)
            os.replace(tmp_live, live_file)
            df, _ = load_candles_df(acct_name, market, live=True, verbose=verbose)
            if df.empty:
                continue
            last_ts = int(df["timestamp"].iloc[-1])
            last_iso = datetime.fromtimestamp(last_ts, tz=timezone.utc).strftime(
                "%Y-%m-%dT%H:%M:%SZ",
            )
            print(f"[DATA][LIVE] file={live_file} rows={len(df)} last={last_iso}")
            if ledger_name not in hist_cache:
                df_sim, _ = load_candles_df(acct_name, market, verbose=verbose)
                hist_low = float(df_sim["low"].min())
                hist_high = float(df_sim["high"].max())
                hist_cache[ledger_name] = (hist_low, hist_high)
                sim_file = candle_filename(acct_name, market)
=======
        init_trade_logger(name)
        kraken_symbol, _ = resolve_ccxt_symbols(settings, name)
        tag = to_tag(kraken_symbol)
        strategy_cfg = settings.get("general_settings", {}).get("strategy_settings", {})
        refresh_live_kraken_720(kraken_symbol)
        live_file = live_path_csv(tag)
        if not Path(live_file).exists():
            print(
                f"[ERROR] Missing data file: {live_file}. Run: python bot.py --mode fetch --ledger {name}"
            )
            raise SystemExit(1)
        df = pd.read_csv(live_file)
        ts_col = next(
            (c for c in df.columns if str(c).lower() in ("timestamp", "time", "date")),
            None,
        )
        if ts_col is None:
            print(f"[ERROR] Missing timestamp column in {live_file}")
            raise SystemExit(1)
        df[ts_col] = pd.to_numeric(df[ts_col], errors="coerce")
        df = df.dropna(subset=[ts_col])
        if df.empty:
            continue
        last_ts = int(df[ts_col].iloc[-1])
        last_iso = datetime.fromtimestamp(last_ts, tz=timezone.utc).strftime(
            "%Y-%m-%dT%H:%M:%SZ"
        )
        print(f"[DATA][LIVE] file={live_file} rows={len(df)} last={last_iso}")
        decision = "HOLD"
        trades_log: list[dict[str, Any]] = []
        if tag not in hist_cache:
            sim_file = sim_path_csv(tag)
            if not Path(sim_file).exists():
>>>>>>> 4cfea1c7
                print(
                    f"[STATS][LIVE] hist_low={hist_low:.2f} hist_high={hist_high:.2f} from={sim_file}"
                )
            hist_low, hist_high = hist_cache[ledger_name]
            t = len(df) - 1
            ledger_obj = load_ledger(ledger_name, tag=file_tag)
            prev = runtime_states.get(ledger_name, {"verbose": verbose})
            state = build_runtime_state(
                cfg,
                market,
                strategy_cfg,
                mode="sim",
                client=client,
                prev=prev,
            )
            state["mode"] = "live"
            state["symbol"] = tag
            state["hist_low"] = hist_low
            state["hist_high"] = hist_high
            state["capital"] = ledger_obj.get_metadata().get("capital", state.get("capital", 0.0))
            runtime_states[ledger_name] = state

<<<<<<< HEAD
            price = float(df.iloc[t]["close"])
            ctx = {"ledger": ledger_obj}
            buy_res = evaluate_buy(
                ctx,
                t,
                df,
                cfg=strategy_cfg,
=======
        price = float(df.iloc[t]["close"])
        ctx = {"ledger": ledger_obj}
        buy_res = evaluate_buy(
            ctx,
            t,
            df,
            cfg=strategy_cfg,
            runtime_state=state,
        )
        if buy_res:
            buy_result = process_buy_signal(
                buy_signal=buy_res,
                ledger=ledger_obj,
                t=t,
>>>>>>> 4cfea1c7
                runtime_state=state,
            )
<<<<<<< HEAD
            if buy_res:
                process_buy_signal(
                    buy_signal=buy_res,
                    ledger=ledger_obj,
                    t=t,
                    runtime_state=state,
                    pair_code=kraken_pair,
                    price=price,
                    ledger_name=tag,
                    wallet_code=base,
                    verbose=state.get("verbose", 0),
                )
            sell_notes = evaluate_sell(
                {"ledger": ledger_obj},
                t,
                df,
                cfg=strategy_cfg,
                open_notes=ledger_obj.get_open_notes(),
                runtime_state=state,
            )
            for note in sell_notes:
                ts = int(df.iloc[t]["timestamp"])
                result = execute_sell(
                    None,
                    pair_code=kraken_pair,
                    coin_amount=note.get("entry_amount", 0.0),
                    price=price,
                    ledger_name=tag,
                    verbose=state.get("verbose", 0),
                )
                if result and not result.get("error"):
                    apply_sell(
=======
            decision = "BUY"
            note_id = f"{buy_res.get('window_name', 'strategy')}-{t}"
            trades_log.append(
                {
                    "action": "BUY",
                    "amount": buy_res.get("size_usd", 0.0),
                    "price": (buy_result or {}).get("avg_price", 0.0),
                    "note_id": note_id,
                }
            )

        open_notes = ledger_obj.get_open_notes()
        # evaluate_sell relies on pressures updated by evaluate_buy
        sell_orders = evaluate_sell(
            ctx,
            t,
            df,
            cfg=strategy_cfg,
            open_notes=open_notes,
            runtime_state=state,
        )
        if sell_orders:
            decision = "FLAT" if any(o.get("sell_mode") == "flat" for o in sell_orders) else "SELL"
        for order in sell_orders:
            note = order["note"]
            amt = order["sell_amount"]
            mode = order.get("sell_mode", "normal")
            entry_price = note.get("entry_price", 0.0)
            result = execute_sell(
                None,
                pair_code=ledger_cfg["kraken_pair"],
                coin_amount=amt,
                price=price,
                ledger_name=ledger_cfg["tag"],
                verbose=state.get("verbose", 0),
            )
            if result and not result.get("error"):
                if amt >= note.get("entry_amount", 0.0) - 1e-9:
                    note["sell_mode"] = mode
                    closed = apply_sell(
>>>>>>> 4cfea1c7
                        ledger=ledger_obj,
                        note=note,
                        t=t,
                        result=result,
                        state=state,
                    )
<<<<<<< HEAD

            ledger_obj.set_metadata({"capital": state.get("capital", 0.0)})
            save_ledger(ledger_name, ledger_obj, tag=file_tag)
=======
                else:
                    partial = note.copy()
                    partial["entry_amount"] = amt
                    partial["entry_usdt"] = amt * entry_price
                    partial["sell_mode"] = mode
                    ledger_obj.open_note(partial)
                    closed = apply_sell(
                        ledger=ledger_obj,
                        note=partial,
                        t=t,
                        result=result,
                        state=state,
                    )
                    note["entry_amount"] -= amt
                    note["entry_usdt"] -= amt * entry_price

                trade_usd = result.get("filled_amount", 0.0) * result.get("avg_price", 0.0)
                trades_log.append(
                    {
                        "action": "SELL",
                        "amount": trade_usd,
                        "price": result.get("avg_price", 0.0),
                        "note_id": closed.get("id"),
                    }
                )

        save_ledger(name, ledger_obj, tag=ledger_cfg["tag"])
>>>>>>> 4cfea1c7

        features = state.get("last_features", {}).get("strategy", {})
        pressures = state.get("pressures", {})
        event = {
            "timestamp": last_iso,
            "ledger": name,
            "pair": tag,
            "window": f"{strategy_cfg.get('window_size', 0)}h",
            "decision": decision,
            "features": {
                "slope": features.get("slope"),
                "volatility": features.get("volatility"),
                "buy_pressure": pressures.get("buy", {}).get("strategy", 0.0),
                "sell_pressure": pressures.get("sell", {}).get("strategy", 0.0),
                "buy_trigger": strategy_cfg.get("buy_trigger", 0.0),
                "sell_trigger": strategy_cfg.get("sell_trigger", 0.0),
            },
            "trades": trades_log,
        }
        record_event(event)


def run_live(
    *,
    account: str | None = None,
    market: str | None = None,
    all_accounts: bool = False,
    dry: bool = False,
    verbose: int = 0,
) -> None:
    cfg = load_config()
    addlog(
        "[PARITY] Running in live mode — strategy knobs identical, only execution differs",
        verbose_int=1,
        verbose_state=verbose,
    )
    runtime_states: Dict[str, Dict] = {}
    hist_cache: Dict[str, tuple[float, float]] = {}

<<<<<<< HEAD
    targets = (
        cfg.get("accounts", {}).keys()
        if (all_accounts or not account)
        else [account]
    )
=======
    # Clear any stale buy unlock gates on startup
    for name, ledger_cfg in settings.get("ledger_settings", {}).items():
        if ledger and name != ledger:
            continue
        init_trade_logger(name)
        state = build_runtime_state(
            settings,
            ledger_cfg,
            mode="live",
            prev={"verbose": verbose},
        )
        state["buy_unlock_p"] = {}
        state["symbol"] = ledger_cfg.get("tag", "")
        runtime_states[name] = state
>>>>>>> 4cfea1c7

    for acct_name in targets:
        acct_cfg = cfg.get("accounts", {}).get(acct_name)
        if not acct_cfg:
            continue
        os.environ["WS_ACCOUNT"] = acct_name
        client = ccxt.kraken(
            {
                "enableRateLimit": True,
                "apiKey": acct_cfg.get("api_key", ""),
                "secret": acct_cfg.get("api_secret", ""),
            }
        )
        for mkt, strat in acct_cfg.get("markets", {}).items():
            if market and mkt != market:
                continue
            addlog(
                f"[RUN][{acct_name}][{mkt}]",
                verbose_int=1,
                verbose_state=verbose,
            )
            symbols = resolve_symbols(client, mkt)
            kraken_name = symbols["kraken_name"]
            kraken_pair = symbols["kraken_pair"]
            binance_name = symbols["binance_name"]
            addlog(
                f"[RESOLVE][{acct_name}][{mkt}] KrakenName={kraken_name} KrakenPair={kraken_pair} BinanceName={binance_name}",
                verbose_int=1,
                verbose_state=verbose,
            )
            tag = to_tag(kraken_name)
            file_tag = mkt.replace("/", "_")
            ledger_name = f"{acct_name}_{file_tag}"
            state = build_runtime_state(
                cfg,
                mkt,
                strat,
                mode="sim",
                client=client,
                prev={"verbose": verbose},
            )
            state["mode"] = "live"
            state["buy_unlock_p"] = {}
            state["symbol"] = tag
            ledger_obj = load_ledger(ledger_name, tag=file_tag)
            state["capital"] = ledger_obj.get_metadata().get("capital", state.get("capital", 0.0))
            runtime_states[ledger_name] = state

            open_notes = ledger_obj.get_open_notes()
            total = len(open_notes)
            last_ts = None
            for n in open_notes:
                ts = n.get("created_ts")
                if ts is not None and (last_ts is None or ts > last_ts):
                    last_ts = ts
            addlog(
                f"[LEDGER][OPEN] total={total}",
                verbose_int=1,
                verbose_state=verbose,
            )
            if last_ts is not None:
                addlog(
                    f"[LEDGER][LAST_TS] {datetime.fromtimestamp(last_ts, tz=timezone.utc).isoformat()}",
                    verbose_int=1,
                    verbose_state=verbose,
                )
            else:
                addlog(
                    "[LEDGER][LAST_TS] none",
                    verbose_int=1,
                    verbose_state=verbose,
                )

    account_filter = None if (all_accounts or not account) else account
    if dry:
        _run_iteration(
            cfg,
            runtime_states,
            hist_cache,
            account_filter=account_filter,
            market_filter=market,
            verbose=verbose,
        )
        return

    while True:
        now = datetime.utcnow().replace(tzinfo=timezone.utc)
        elapsed = now.minute * 60 + now.second
        remaining = 3600 - elapsed
        with tqdm(
            total=3600,
            initial=elapsed,
            desc="⏳ Time to next hour",
            bar_format="{l_bar}{bar}| {percentage:3.0f}% {remaining}s",
            leave=True,
            dynamic_ncols=True,
        ) as pbar:
            for _ in range(remaining):
                time.sleep(1)
                pbar.update(1)
        addlog("[LIVE] Running top of hour", verbose_int=1, verbose_state=verbose)
        _run_iteration(
            cfg,
            runtime_states,
            hist_cache,
            account_filter=account_filter,
            market_filter=market,
            verbose=verbose,
        )<|MERGE_RESOLUTION|>--- conflicted
+++ resolved
@@ -3,22 +3,16 @@
 """Live engine mirroring the simulation strategy."""
 
 import os
+import time
+import pandas as pd
 from datetime import datetime, timezone
-<<<<<<< HEAD
-from typing import Dict
-=======
 from pathlib import Path
 from typing import Dict, Any
->>>>>>> 4cfea1c7
 
 import ccxt
 from tqdm import tqdm
 
-from systems.utils.resolve_symbol import (
-    to_tag,
-    resolve_symbols,
-    candle_filename,
-)
+from systems.utils.resolve_symbol import to_tag, resolve_symbols, candle_filename
 from systems.scripts.fetch_candles import fetch_kraken_last_n_hours_1h
 from systems.scripts.ledger import load_ledger, save_ledger
 from systems.scripts.evaluate_buy import evaluate_buy
@@ -27,13 +21,8 @@
 from systems.scripts.trade_apply import apply_sell
 from systems.scripts.execution_handler import execute_sell, process_buy_signal
 from systems.scripts.candle_loader import load_candles_df
-from systems.utils.addlog import addlog
-<<<<<<< HEAD
-from systems.utils.load_config import load_config
-=======
 from systems.utils.trade_logger import init_logger as init_trade_logger, record_event
 from systems.utils.config import load_settings
->>>>>>> 4cfea1c7
 
 
 def _run_iteration(
@@ -48,8 +37,7 @@
     for acct_name, acct_cfg in cfg.get("accounts", {}).items():
         if account_filter and acct_name != account_filter:
             continue
-<<<<<<< HEAD
-        os.environ["WS_ACCOUNT"] = acct_name
+
         client = ccxt.kraken(
             {
                 "enableRateLimit": True,
@@ -57,14 +45,11 @@
                 "secret": acct_cfg.get("api_secret", ""),
             }
         )
+
         for market, strategy_cfg in acct_cfg.get("markets", {}).items():
             if market_filter and market != market_filter:
                 continue
-            addlog(
-                f"[RUN][{acct_name}][{market}]",
-                verbose_int=1,
-                verbose_state=verbose,
-            )
+
             symbols = resolve_symbols(client, market)
             kraken_name = symbols["kraken_name"]
             kraken_pair = symbols["kraken_pair"]
@@ -72,66 +57,38 @@
             tag = to_tag(kraken_name)
             file_tag = market.replace("/", "_")
             ledger_name = f"{acct_name}_{file_tag}"
-            base = kraken_name.split("/")[0]
+
+            # init log file for this ledger
+            init_trade_logger(ledger_name)
+
+            # refresh last 720h from kraken
             live_file = candle_filename(acct_name, market, live=True)
             df_live = fetch_kraken_last_n_hours_1h(kraken_name, n=720)
             tmp_live = live_file + ".tmp"
             os.makedirs(os.path.dirname(live_file), exist_ok=True)
             df_live.to_csv(tmp_live, index=False)
             os.replace(tmp_live, live_file)
+
             df, _ = load_candles_df(acct_name, market, live=True, verbose=verbose)
             if df.empty:
                 continue
+
             last_ts = int(df["timestamp"].iloc[-1])
             last_iso = datetime.fromtimestamp(last_ts, tz=timezone.utc).strftime(
-                "%Y-%m-%dT%H:%M:%SZ",
+                "%Y-%m-%dT%H:%M:%SZ"
             )
             print(f"[DATA][LIVE] file={live_file} rows={len(df)} last={last_iso}")
+
             if ledger_name not in hist_cache:
                 df_sim, _ = load_candles_df(acct_name, market, verbose=verbose)
                 hist_low = float(df_sim["low"].min())
                 hist_high = float(df_sim["high"].max())
                 hist_cache[ledger_name] = (hist_low, hist_high)
-                sim_file = candle_filename(acct_name, market)
-=======
-        init_trade_logger(name)
-        kraken_symbol, _ = resolve_ccxt_symbols(settings, name)
-        tag = to_tag(kraken_symbol)
-        strategy_cfg = settings.get("general_settings", {}).get("strategy_settings", {})
-        refresh_live_kraken_720(kraken_symbol)
-        live_file = live_path_csv(tag)
-        if not Path(live_file).exists():
-            print(
-                f"[ERROR] Missing data file: {live_file}. Run: python bot.py --mode fetch --ledger {name}"
-            )
-            raise SystemExit(1)
-        df = pd.read_csv(live_file)
-        ts_col = next(
-            (c for c in df.columns if str(c).lower() in ("timestamp", "time", "date")),
-            None,
-        )
-        if ts_col is None:
-            print(f"[ERROR] Missing timestamp column in {live_file}")
-            raise SystemExit(1)
-        df[ts_col] = pd.to_numeric(df[ts_col], errors="coerce")
-        df = df.dropna(subset=[ts_col])
-        if df.empty:
-            continue
-        last_ts = int(df[ts_col].iloc[-1])
-        last_iso = datetime.fromtimestamp(last_ts, tz=timezone.utc).strftime(
-            "%Y-%m-%dT%H:%M:%SZ"
-        )
-        print(f"[DATA][LIVE] file={live_file} rows={len(df)} last={last_iso}")
-        decision = "HOLD"
-        trades_log: list[dict[str, Any]] = []
-        if tag not in hist_cache:
-            sim_file = sim_path_csv(tag)
-            if not Path(sim_file).exists():
->>>>>>> 4cfea1c7
                 print(
-                    f"[STATS][LIVE] hist_low={hist_low:.2f} hist_high={hist_high:.2f} from={sim_file}"
+                    f"[STATS][LIVE] hist_low={hist_low:.2f} hist_high={hist_high:.2f}"
                 )
             hist_low, hist_high = hist_cache[ledger_name]
+
             t = len(df) - 1
             ledger_obj = load_ledger(ledger_name, tag=file_tag)
             prev = runtime_states.get(ledger_name, {"verbose": verbose})
@@ -147,38 +104,26 @@
             state["symbol"] = tag
             state["hist_low"] = hist_low
             state["hist_high"] = hist_high
-            state["capital"] = ledger_obj.get_metadata().get("capital", state.get("capital", 0.0))
+            state["capital"] = ledger_obj.get_metadata().get(
+                "capital", state.get("capital", 0.0)
+            )
             runtime_states[ledger_name] = state
 
-<<<<<<< HEAD
             price = float(df.iloc[t]["close"])
             ctx = {"ledger": ledger_obj}
+            decision = "HOLD"
+            trades_log: list[dict[str, Any]] = []
+
+            # BUY
             buy_res = evaluate_buy(
                 ctx,
                 t,
                 df,
                 cfg=strategy_cfg,
-=======
-        price = float(df.iloc[t]["close"])
-        ctx = {"ledger": ledger_obj}
-        buy_res = evaluate_buy(
-            ctx,
-            t,
-            df,
-            cfg=strategy_cfg,
-            runtime_state=state,
-        )
-        if buy_res:
-            buy_result = process_buy_signal(
-                buy_signal=buy_res,
-                ledger=ledger_obj,
-                t=t,
->>>>>>> 4cfea1c7
                 runtime_state=state,
             )
-<<<<<<< HEAD
             if buy_res:
-                process_buy_signal(
+                buy_result = process_buy_signal(
                     buy_signal=buy_res,
                     ledger=ledger_obj,
                     t=t,
@@ -186,9 +131,20 @@
                     pair_code=kraken_pair,
                     price=price,
                     ledger_name=tag,
-                    wallet_code=base,
+                    wallet_code=kraken_name.split("/")[0],
                     verbose=state.get("verbose", 0),
                 )
+                decision = "BUY"
+                trades_log.append(
+                    {
+                        "action": "BUY",
+                        "amount": buy_res.get("size_usd", 0.0),
+                        "price": (buy_result or {}).get("avg_price", 0.0),
+                        "note_id": f"{buy_res.get('window_name','strategy')}-{t}",
+                    }
+                )
+
+            # SELL
             sell_notes = evaluate_sell(
                 {"ledger": ledger_obj},
                 t,
@@ -197,8 +153,12 @@
                 open_notes=ledger_obj.get_open_notes(),
                 runtime_state=state,
             )
+            if sell_notes:
+                decision = "FLAT" if any(
+                    n.get("sell_mode") == "flat" for n in sell_notes
+                ) else "SELL"
+
             for note in sell_notes:
-                ts = int(df.iloc[t]["timestamp"])
                 result = execute_sell(
                     None,
                     pair_code=kraken_pair,
@@ -208,108 +168,46 @@
                     verbose=state.get("verbose", 0),
                 )
                 if result and not result.get("error"):
-                    apply_sell(
-=======
-            decision = "BUY"
-            note_id = f"{buy_res.get('window_name', 'strategy')}-{t}"
-            trades_log.append(
-                {
-                    "action": "BUY",
-                    "amount": buy_res.get("size_usd", 0.0),
-                    "price": (buy_result or {}).get("avg_price", 0.0),
-                    "note_id": note_id,
-                }
-            )
-
-        open_notes = ledger_obj.get_open_notes()
-        # evaluate_sell relies on pressures updated by evaluate_buy
-        sell_orders = evaluate_sell(
-            ctx,
-            t,
-            df,
-            cfg=strategy_cfg,
-            open_notes=open_notes,
-            runtime_state=state,
-        )
-        if sell_orders:
-            decision = "FLAT" if any(o.get("sell_mode") == "flat" for o in sell_orders) else "SELL"
-        for order in sell_orders:
-            note = order["note"]
-            amt = order["sell_amount"]
-            mode = order.get("sell_mode", "normal")
-            entry_price = note.get("entry_price", 0.0)
-            result = execute_sell(
-                None,
-                pair_code=ledger_cfg["kraken_pair"],
-                coin_amount=amt,
-                price=price,
-                ledger_name=ledger_cfg["tag"],
-                verbose=state.get("verbose", 0),
-            )
-            if result and not result.get("error"):
-                if amt >= note.get("entry_amount", 0.0) - 1e-9:
-                    note["sell_mode"] = mode
                     closed = apply_sell(
->>>>>>> 4cfea1c7
                         ledger=ledger_obj,
                         note=note,
                         t=t,
                         result=result,
                         state=state,
                     )
-<<<<<<< HEAD
+                    trades_log.append(
+                        {
+                            "action": "SELL",
+                            "amount": result.get("filled_amount", 0.0)
+                            * result.get("avg_price", 0.0),
+                            "price": result.get("avg_price", 0.0),
+                            "note_id": closed.get("id"),
+                        }
+                    )
 
             ledger_obj.set_metadata({"capital": state.get("capital", 0.0)})
             save_ledger(ledger_name, ledger_obj, tag=file_tag)
-=======
-                else:
-                    partial = note.copy()
-                    partial["entry_amount"] = amt
-                    partial["entry_usdt"] = amt * entry_price
-                    partial["sell_mode"] = mode
-                    ledger_obj.open_note(partial)
-                    closed = apply_sell(
-                        ledger=ledger_obj,
-                        note=partial,
-                        t=t,
-                        result=result,
-                        state=state,
-                    )
-                    note["entry_amount"] -= amt
-                    note["entry_usdt"] -= amt * entry_price
-
-                trade_usd = result.get("filled_amount", 0.0) * result.get("avg_price", 0.0)
-                trades_log.append(
-                    {
-                        "action": "SELL",
-                        "amount": trade_usd,
-                        "price": result.get("avg_price", 0.0),
-                        "note_id": closed.get("id"),
-                    }
-                )
-
-        save_ledger(name, ledger_obj, tag=ledger_cfg["tag"])
->>>>>>> 4cfea1c7
-
-        features = state.get("last_features", {}).get("strategy", {})
-        pressures = state.get("pressures", {})
-        event = {
-            "timestamp": last_iso,
-            "ledger": name,
-            "pair": tag,
-            "window": f"{strategy_cfg.get('window_size', 0)}h",
-            "decision": decision,
-            "features": {
-                "slope": features.get("slope"),
-                "volatility": features.get("volatility"),
-                "buy_pressure": pressures.get("buy", {}).get("strategy", 0.0),
-                "sell_pressure": pressures.get("sell", {}).get("strategy", 0.0),
-                "buy_trigger": strategy_cfg.get("buy_trigger", 0.0),
-                "sell_trigger": strategy_cfg.get("sell_trigger", 0.0),
-            },
-            "trades": trades_log,
-        }
-        record_event(event)
+
+            # record structured event
+            features = state.get("last_features", {}).get("strategy", {})
+            pressures = state.get("pressures", {})
+            event = {
+                "timestamp": last_iso,
+                "ledger": ledger_name,
+                "pair": tag,
+                "window": f"{strategy_cfg.get('window_size', 0)}h",
+                "decision": decision,
+                "features": {
+                    "slope": features.get("slope"),
+                    "volatility": features.get("volatility"),
+                    "buy_pressure": pressures.get("buy", {}).get("strategy", 0.0),
+                    "sell_pressure": pressures.get("sell", {}).get("strategy", 0.0),
+                    "buy_trigger": strategy_cfg.get("buy_trigger", 0.0),
+                    "sell_trigger": strategy_cfg.get("sell_trigger", 0.0),
+                },
+                "trades": trades_log,
+            }
+            record_event(event)
 
 
 def run_live(
@@ -320,109 +218,25 @@
     dry: bool = False,
     verbose: int = 0,
 ) -> None:
-    cfg = load_config()
-    addlog(
-        "[PARITY] Running in live mode — strategy knobs identical, only execution differs",
-        verbose_int=1,
-        verbose_state=verbose,
-    )
+    cfg = load_settings()
     runtime_states: Dict[str, Dict] = {}
     hist_cache: Dict[str, tuple[float, float]] = {}
 
-<<<<<<< HEAD
     targets = (
         cfg.get("accounts", {}).keys()
         if (all_accounts or not account)
         else [account]
     )
-=======
-    # Clear any stale buy unlock gates on startup
-    for name, ledger_cfg in settings.get("ledger_settings", {}).items():
-        if ledger and name != ledger:
-            continue
-        init_trade_logger(name)
-        state = build_runtime_state(
-            settings,
-            ledger_cfg,
-            mode="live",
-            prev={"verbose": verbose},
-        )
-        state["buy_unlock_p"] = {}
-        state["symbol"] = ledger_cfg.get("tag", "")
-        runtime_states[name] = state
->>>>>>> 4cfea1c7
 
     for acct_name in targets:
         acct_cfg = cfg.get("accounts", {}).get(acct_name)
         if not acct_cfg:
             continue
-        os.environ["WS_ACCOUNT"] = acct_name
-        client = ccxt.kraken(
-            {
-                "enableRateLimit": True,
-                "apiKey": acct_cfg.get("api_key", ""),
-                "secret": acct_cfg.get("api_secret", ""),
-            }
-        )
         for mkt, strat in acct_cfg.get("markets", {}).items():
             if market and mkt != market:
                 continue
-            addlog(
-                f"[RUN][{acct_name}][{mkt}]",
-                verbose_int=1,
-                verbose_state=verbose,
-            )
-            symbols = resolve_symbols(client, mkt)
-            kraken_name = symbols["kraken_name"]
-            kraken_pair = symbols["kraken_pair"]
-            binance_name = symbols["binance_name"]
-            addlog(
-                f"[RESOLVE][{acct_name}][{mkt}] KrakenName={kraken_name} KrakenPair={kraken_pair} BinanceName={binance_name}",
-                verbose_int=1,
-                verbose_state=verbose,
-            )
-            tag = to_tag(kraken_name)
-            file_tag = mkt.replace("/", "_")
-            ledger_name = f"{acct_name}_{file_tag}"
-            state = build_runtime_state(
-                cfg,
-                mkt,
-                strat,
-                mode="sim",
-                client=client,
-                prev={"verbose": verbose},
-            )
-            state["mode"] = "live"
-            state["buy_unlock_p"] = {}
-            state["symbol"] = tag
-            ledger_obj = load_ledger(ledger_name, tag=file_tag)
-            state["capital"] = ledger_obj.get_metadata().get("capital", state.get("capital", 0.0))
-            runtime_states[ledger_name] = state
-
-            open_notes = ledger_obj.get_open_notes()
-            total = len(open_notes)
-            last_ts = None
-            for n in open_notes:
-                ts = n.get("created_ts")
-                if ts is not None and (last_ts is None or ts > last_ts):
-                    last_ts = ts
-            addlog(
-                f"[LEDGER][OPEN] total={total}",
-                verbose_int=1,
-                verbose_state=verbose,
-            )
-            if last_ts is not None:
-                addlog(
-                    f"[LEDGER][LAST_TS] {datetime.fromtimestamp(last_ts, tz=timezone.utc).isoformat()}",
-                    verbose_int=1,
-                    verbose_state=verbose,
-                )
-            else:
-                addlog(
-                    "[LEDGER][LAST_TS] none",
-                    verbose_int=1,
-                    verbose_state=verbose,
-                )
+            ledger_name = f"{acct_name}_{mkt.replace('/','_')}"
+            init_trade_logger(ledger_name)
 
     account_filter = None if (all_accounts or not account) else account
     if dry:
@@ -451,7 +265,7 @@
             for _ in range(remaining):
                 time.sleep(1)
                 pbar.update(1)
-        addlog("[LIVE] Running top of hour", verbose_int=1, verbose_state=verbose)
+        print("[LIVE] Running top of hour")
         _run_iteration(
             cfg,
             runtime_states,
