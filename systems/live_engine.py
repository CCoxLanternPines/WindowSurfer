import time
import sys
import threading
from datetime import datetime, timezone
import ccxt
from tqdm import tqdm
from systems.utils.logger import addlog
from systems.utils.top_hour_report import format_top_of_hour_report
from systems.scripts.get_candle_data import get_candle_data_json
from systems.scripts.get_window_data import get_window_data_json
from systems.fetch import fetch_missing_candles
from systems.utils.settings_loader import get_strategy_cooldown, load_settings
from systems.scripts.execution_handler import get_available_fiat_balance, buy_order, sell_order
from systems.scripts.ledger import load_ledger, save_ledger
from systems.scripts.kraken_utils import get_kraken_balance

try:
    import msvcrt  # Windows-only
except ImportError:
    msvcrt = None

def ensure_latest_candles(tag: str, lookback: str = "48h", verbose: int = 1) -> None:
    try:
        addlog(
            f"[SYNC] Checking for missing candles in last {lookback} for {tag}",
            verbose_int=1,
            verbose_state=verbose,
        )
<<<<<<< HEAD

        handle_top_of_hour(
            tag=tag,
            window=window,
            ledger=ledger,
            cooldowns=cooldowns,
            last_triggered=last_triggered,
            verbose=verbose,
        )


def handle_top_of_hour(
    tag: str,
    window: str,
    ledger,
    cooldowns: dict,
    last_triggered: dict,
    verbose: int = 0,
) -> None:
    ensure_latest_candles(tag, lookback="48h", verbose=verbose)

    candle = get_candle_data_json(tag, row_offset=0)
    window_data = get_window_data_json(tag, window, candle_offset=0)

    addlog("[TRACE] Candle and window data pulled.", verbose_int=2, verbose_state=verbose)

    if candle and window_data:
        for strat in cooldowns:
            cooldowns[strat] = max(0, cooldowns[strat] - 1)

        prev_triggers = last_triggered.copy()

        evaluate_live_tick(
            candle=candle,
            window_data=window_data,
            ledger=ledger,
            cooldowns=cooldowns,
            last_triggered=last_triggered,
            tag=tag,
            verbose=verbose
        )

        # Summary report -------------------------------------------------
        from systems.utils.resolve_symbol import resolve_symbol

        exchange = ccxt.kraken({"enableRateLimit": True})
        usd_balance = get_available_fiat_balance(exchange, "USD")
        coin_balance_usd = sum(
            float(n.get("entry_usdt", 0.0)) for n in ledger.get_active_notes()
        )
        total_liquid = usd_balance + coin_balance_usd

        trade_counts = ledger.get_trade_counts_by_strategy()

        def _counts(key: str):
            data = trade_counts.get(key, {"total": 0, "open": 0})
            open_n = data.get("open", 0)
            closed_n = data.get("total", 0) - open_n
            return open_n, closed_n

        note_counts = {
            "Fish": _counts("fish_catch"),
            "Whale": _counts("whale_catch"),
            "Knife": _counts("knife_catch"),
        }

        triggered = {
            "Fish": last_triggered.get("fish_catch") != prev_triggers.get("fish_catch"),
            "Whale": last_triggered.get("whale_catch") != prev_triggers.get("whale_catch"),
            "Knife": last_triggered.get("knife_catch") != prev_triggers.get("knife_catch"),
        }

        coin_symbol = resolve_symbol(tag)["kraken"].split("/")[0]

        report = format_top_of_hour_report(
            symbol=tag,
            ts=datetime.now(),
            usd_balance=usd_balance,
            coin_balance_usd=coin_balance_usd,
            coin_symbol=coin_symbol,
            total_liquid_value=total_liquid,
            triggered_strategies=triggered,
            note_counts=note_counts,
        )

        addlog(report, verbose_int=0, verbose_state=verbose)

    else:
        addlog(
            "[WARN] Missing candle or window data. Skipping this cycle.",
            verbose_int=0,
=======
        fetch_missing_candles(tag, relative_window=lookback, verbose=verbose)
    except Exception as e:
        addlog(
            f"[ERROR] Failed to fetch missing candles: {e}",
            verbose_int=1,
>>>>>>> cec020bc
            verbose_state=verbose,
        )

def evaluate_live_tick(
    candle: dict,
    window_data: dict,
    ledger,
    cooldowns: dict,
    last_triggered: dict,
    tag: str,
    meta: dict,
    exchange,
    verbose: int = 0
) -> None:
    from systems.scripts.evaluate_buy import evaluate_buy_df
    from systems.scripts.evaluate_sell import evaluate_sell_df

    def get_capital():
        return get_available_fiat_balance(exchange, meta["fiat"])

    evaluate_buy_df(
        candle=candle,
        window_data=window_data,
        tick=0,
        cooldowns=cooldowns,
        last_triggered=last_triggered,
        tag=tag,
        sim=False,
        verbose=verbose,
        ledger=ledger,
        get_capital=get_capital,
        meta=meta
    )

    to_sell = evaluate_sell_df(
        candle=candle,
        window_data=window_data,
        tick=0,
        notes=ledger.get_active_notes(),
        tag=tag,
        verbose=verbose
    )

    exit_price = candle["close"]

    for note in to_sell:
        fills = sell_order(meta["kraken_name"], meta["fiat"], note["entry_usdt"], verbose=verbose)
        note["exit_price"] = fills["price"]
        note["exit_amount"] = fills["volume"]
        note["exit_usdt"] = fills["cost"]
        note["fee"] = fills["fee"]
        note["exit_ts"] = fills["timestamp"]
        note["kraken_txid"] = fills["kraken_txid"]
        note["exit_tick"] = 0
        note["gain_pct"] = (note.get("exit_usdt", 0) - note["entry_usdt"]) / note["entry_usdt"]
        note["status"] = "Closed"
        note["strategy"] = note.get("strategy", "live_entry")
        ledger.close_note(note)

        addlog(
            f"[SELL] Live Tick | Strategy: {note['strategy']} | Gain: {note.get('gain_pct', 0):.2%}",
            verbose_int=1,
            verbose_state=verbose,
        )

def run_live(tag: str, window: str, verbose: int = 0) -> None:
    addlog(f"[LIVE] Running live mode for {tag} on window {window}", verbose_int=1, verbose_state=verbose)

    settings = load_settings()
    meta = settings["symbol_settings"][tag]
    meta["window"] = window 

    ledger = load_ledger(tag)
    cooldowns = {
        "knife_catch": 0,
        "whale_catch": 0,
        "fish_catch": 0,
    }
    last_triggered = {
        "knife_catch": None,
        "whale_catch": None,
        "fish_catch": None,
    }

    should_exit = []

    def esc_listener():
        if not msvcrt:
            return
        while True:
            if msvcrt.kbhit() and msvcrt.getch() == b'\x1b':
                should_exit.append(True)
                break

    if msvcrt:
        threading.Thread(target=esc_listener, daemon=True).start()

    while True:
        now = datetime.utcnow().replace(tzinfo=timezone.utc)
        elapsed_secs = now.minute * 60 + now.second
        remaining_secs = 3600 - elapsed_secs

        with tqdm(
            total=3600,
            initial=elapsed_secs,
            desc="⏳ Time to next hour",
            bar_format="{l_bar}{bar}| {percentage:3.0f}% {remaining}s",
            leave=True,
            dynamic_ncols=True
        ) as pbar:
            for _ in range(remaining_secs):
                if should_exit:
                    addlog("[EXIT] ESC pressed. Exiting live mode.", verbose_int=1, verbose_state=verbose)
                    return
                time.sleep(1)
                pbar.update(1)

        ensure_latest_candles(tag, lookback="48h", verbose=verbose)
        candle = get_candle_data_json(tag, row_offset=0)
        window_data = get_window_data_json(tag, window, candle_offset=0)

        if not candle or not window_data:
            addlog("[ERROR] Missing candle or window data", verbose_int=1, verbose_state=verbose)
            continue

        exchange = ccxt.kraken({"enableRateLimit": True})
        usd_balance = get_available_fiat_balance(exchange, meta["fiat"])

        kraken_balance = get_kraken_balance(verbose)
        fiat_asset = meta["fiat"]
        wallet_code = meta.get("wallet_code", meta["kraken_name"].replace("USD", ""))

        available_usd = float(kraken_balance.get(fiat_asset, 0.0))
        available_coin = float(kraken_balance.get(wallet_code, 0.0))
        coin_price = candle["close"]
        coin_balance_usd = available_coin * coin_price

        evaluate_live_tick(
            candle=candle,
            window_data=window_data,
            ledger=ledger,
            cooldowns=cooldowns,
            last_triggered=last_triggered,
            tag=tag,
            meta=meta,
            exchange=exchange,
            verbose=verbose
        )
        save_ledger(tag, ledger)

        def active_count(name):
            return sum(1 for n in ledger.get_active_notes() if n["strategy"] == name)

        emoji_report = (
            f"\U0001f4ca {tag} | \U0001fa75 ${available_usd:.0f} + \U0001fa99 {available_coin:.2f} {wallet_code} | "
            f"\U0001f41f {active_count('fish_catch')} \U0001f40b {active_count('whale_catch')} \U0001f52a {active_count('knife_catch')}"
        )
        addlog(emoji_report, verbose_int=0, verbose_state=verbose)

        addlog("[CYCLE] Top-of-hour cycle complete. Waiting for next hour...", verbose_int=1, verbose_state=verbose)<|MERGE_RESOLUTION|>--- conflicted
+++ resolved
@@ -26,105 +26,11 @@
             verbose_int=1,
             verbose_state=verbose,
         )
-<<<<<<< HEAD
-
-        handle_top_of_hour(
-            tag=tag,
-            window=window,
-            ledger=ledger,
-            cooldowns=cooldowns,
-            last_triggered=last_triggered,
-            verbose=verbose,
-        )
-
-
-def handle_top_of_hour(
-    tag: str,
-    window: str,
-    ledger,
-    cooldowns: dict,
-    last_triggered: dict,
-    verbose: int = 0,
-) -> None:
-    ensure_latest_candles(tag, lookback="48h", verbose=verbose)
-
-    candle = get_candle_data_json(tag, row_offset=0)
-    window_data = get_window_data_json(tag, window, candle_offset=0)
-
-    addlog("[TRACE] Candle and window data pulled.", verbose_int=2, verbose_state=verbose)
-
-    if candle and window_data:
-        for strat in cooldowns:
-            cooldowns[strat] = max(0, cooldowns[strat] - 1)
-
-        prev_triggers = last_triggered.copy()
-
-        evaluate_live_tick(
-            candle=candle,
-            window_data=window_data,
-            ledger=ledger,
-            cooldowns=cooldowns,
-            last_triggered=last_triggered,
-            tag=tag,
-            verbose=verbose
-        )
-
-        # Summary report -------------------------------------------------
-        from systems.utils.resolve_symbol import resolve_symbol
-
-        exchange = ccxt.kraken({"enableRateLimit": True})
-        usd_balance = get_available_fiat_balance(exchange, "USD")
-        coin_balance_usd = sum(
-            float(n.get("entry_usdt", 0.0)) for n in ledger.get_active_notes()
-        )
-        total_liquid = usd_balance + coin_balance_usd
-
-        trade_counts = ledger.get_trade_counts_by_strategy()
-
-        def _counts(key: str):
-            data = trade_counts.get(key, {"total": 0, "open": 0})
-            open_n = data.get("open", 0)
-            closed_n = data.get("total", 0) - open_n
-            return open_n, closed_n
-
-        note_counts = {
-            "Fish": _counts("fish_catch"),
-            "Whale": _counts("whale_catch"),
-            "Knife": _counts("knife_catch"),
-        }
-
-        triggered = {
-            "Fish": last_triggered.get("fish_catch") != prev_triggers.get("fish_catch"),
-            "Whale": last_triggered.get("whale_catch") != prev_triggers.get("whale_catch"),
-            "Knife": last_triggered.get("knife_catch") != prev_triggers.get("knife_catch"),
-        }
-
-        coin_symbol = resolve_symbol(tag)["kraken"].split("/")[0]
-
-        report = format_top_of_hour_report(
-            symbol=tag,
-            ts=datetime.now(),
-            usd_balance=usd_balance,
-            coin_balance_usd=coin_balance_usd,
-            coin_symbol=coin_symbol,
-            total_liquid_value=total_liquid,
-            triggered_strategies=triggered,
-            note_counts=note_counts,
-        )
-
-        addlog(report, verbose_int=0, verbose_state=verbose)
-
-    else:
-        addlog(
-            "[WARN] Missing candle or window data. Skipping this cycle.",
-            verbose_int=0,
-=======
         fetch_missing_candles(tag, relative_window=lookback, verbose=verbose)
     except Exception as e:
         addlog(
             f"[ERROR] Failed to fetch missing candles: {e}",
             verbose_int=1,
->>>>>>> cec020bc
             verbose_state=verbose,
         )
 
