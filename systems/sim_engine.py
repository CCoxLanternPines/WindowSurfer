--- conflicted
+++ resolved
@@ -1,273 +1,21 @@
-from __future__ import annotations
-
-"""Very small historical simulation engine."""
-
-import re
-from datetime import timedelta
-from typing import Any, Dict
-
-import matplotlib.pyplot as plt
-import numpy as np
-import pandas as pd
-
-from .scripts import evaluate_buy, evaluate_sell
-
-
-# Step size (candles) for slope updates
-# If < 1, treated as fraction of dataset length
-DEFAULT_BOTTOM_WINDOW = "24h"
-
-# Forecast weights
-WEIGHT_PERSISTENCE = 0.5
-WEIGHT_ERROR = 0.2
-WEIGHT_VOLUME = 0.2
-WEIGHT_VOLATILITY = 0.08
-
-# Forecast confidence threshold
-CONFIDENCE_THRESHOLD = 0.1  # only use forecasts above this
-
-# Control line thresholds
-ENTRY_THRESHOLD = 0.3
-EXIT_THRESHOLD = 0.03
-
-# Pressure bias defaults
-<<<<<<< HEAD
-PRESSURE_LOOKBACK = 200  # candles
-PRESSURE_SCALE = 0.5
-ENABLE_PRESSURE_BIAS = True
-
-# Control line style
-ENABLE_CONTROL_STEPS = False
-
-=======
-PRESSURE_LOOKBACK = 400  # candles
-PRESSURE_SCALE = 1
-ENABLE_PRESSURE_BIAS = True
-
->>>>>>> 843a2e29
-
-def parse_timeframe(tf: str) -> timedelta | None:
-    match = re.match(r"(\d+)([dhmw])", tf)
-    if not match:
-        return None
-    val, unit = int(match.group(1)), match.group(2)
-    if unit == "d":
-        return timedelta(days=val)
-    if unit == "w":
-        return timedelta(weeks=val)
-    if unit == "m":
-        return timedelta(days=30 * val)  # rough month
-    if unit == "h":
-        return timedelta(hours=val)
-    return None
-
-
-def parse_window_size(window: str | int, base_candle: str = "1h") -> int:
-    """
-    Convert a string like '2d', '1w', '1m' into number of candles,
-    assuming each candle = 1h by default.
-    If already an int, just return it.
-    """
-    if isinstance(window, int):
-        return window
-    if isinstance(window, float):  # legacy % values
-        return max(1, int(len(df) * window))  # careful: df must exist here
-    if isinstance(window, str):
-        delta = parse_timeframe(window)
-        if not delta:
-            raise ValueError(f"Could not parse window size: {window}")
-        if base_candle == "1h":
-            return int(delta.total_seconds() // 3600)
-        if base_candle == "1d":
-            return int(delta.total_seconds() // (3600 * 24))
-    raise TypeError(f"Unsupported window type: {type(window)}")
-
 def run_simulation(
     *,
     timeframe: str = "1m",
     verbose: int = 0,
     debug_plots: bool = False,
     enable_pressure_bias: bool = ENABLE_PRESSURE_BIAS,
-<<<<<<< HEAD
     enable_control_steps: bool = ENABLE_CONTROL_STEPS,
-=======
->>>>>>> 843a2e29
     pressure_lookback: int = PRESSURE_LOOKBACK,
     pressure_scale: float = PRESSURE_SCALE,
 ) -> None:
-    """Run a simple simulation over SOLUSD candles."""
-    file_path = "data/sim/SOLUSD_1h.csv"
-    df = pd.read_csv(file_path)
-
-    if timeframe:
-        delta = parse_timeframe(timeframe)
-        if delta:
-            cutoff = (pd.Timestamp.utcnow().tz_localize(None) - delta).timestamp()
-            df = df[df["timestamp"] >= cutoff]
-
-    df = df.reset_index(drop=True)
-    df["candle_index"] = range(len(df))
-
-    BOTTOM_WINDOW = parse_window_size(DEFAULT_BOTTOM_WINDOW)
-
-    print(
-        f"[SIM] Using BOTTOM_WINDOW={BOTTOM_WINDOW} (derived from {DEFAULT_BOTTOM_WINDOW})"
-    )
-
-    # Stepwise slope calculation
-    slopes = [np.nan] * len(df)
-    slope_angles = [np.nan] * len(df)
-    last_value = df["close"].iloc[0]
-
-    for i in range(0, len(df), BOTTOM_WINDOW):
-        end = min(i + BOTTOM_WINDOW, len(df))
-        y = df["close"].iloc[i:end].values
-        x = np.arange(len(y))
-        if len(y) > 1:
-            m, b = np.polyfit(x, y, 1)
-            fitted = last_value + m * np.arange(len(y))
-            slopes[i:end] = fitted
-            last_value = fitted[-1]
-            slope_val = np.tanh(m)
-            slope_angles[i:end] = [slope_val] * len(y)
-        else:
-            slopes[i:end] = [last_value] * len(y)
-            slope_angles[i:end] = [0] * len(y)
-
-    df["bottom_slope"] = slopes
-    df["slope_angle"] = slope_angles
-
-    # Forward slope forecasting
-    forecast_angles = [np.nan] * len(df)
-    forecast_confidences = [np.nan] * len(df)
-
-    # track persistence (consecutive slope runs)
-    last_slope_sign = 0
-    persistence_count = 0
-
-    # accuracy tracking
-    total_forecasts = 0
-    total_correct = 0
-    total_weighted = 0.0
-    total_conf = 0.0
-
-    total_filtered = 0
-    correct_filtered = 0
-    weighted_filtered = 0.0
-    conf_filtered = 0.0
-
-    for i in range(0, len(df), BOTTOM_WINDOW):
-        end = min(i + BOTTOM_WINDOW, len(df))
-        y = df["close"].iloc[i:end].values
-        x = np.arange(len(y))
-
-        if len(y) > 1:
-            m, b = np.polyfit(x, y, 1)
-            actual_angle = np.tanh(m)  # normalized slope angle
-
-            # --- Baseline (Codex 1): persistence ---
-            slope_sign = np.sign(actual_angle)
-            if slope_sign == last_slope_sign:
-                persistence_count += 1
-            else:
-                persistence_count = 1
-            last_slope_sign = slope_sign
-            score_persistence = slope_sign * (persistence_count / 5.0)  # scaled
-
-            # --- Improved (Codex 2): error + volume bias ---
-            # residual error (fit quality)
-            y_fit = m * x + b
-            residuals = y - y_fit
-            fit_error = np.mean(np.abs(residuals))
-            score_error = -np.sign(actual_angle) * (fit_error / np.std(y))
-
-            # volume bias
-            recent_vol = df["volume"].iloc[i:end]
-            vol_change = (recent_vol.iloc[-1] - recent_vol.iloc[0]) / max(
-                1e-9, recent_vol.iloc[0]
-            )
-            score_volume = np.sign(vol_change) * abs(vol_change)
-
-            # --- Target (Codex 3): volatility + multi-window alignment ---
-            # volatility (ATR proxy)
-            atr = (df["high"].iloc[i:end] - df["low"].iloc[i:end]).mean()
-            score_volatility = -np.sign(actual_angle) * (
-                atr / max(1e-9, np.mean(df["close"].iloc[i:end]))
-            )
-
-            # multi-window alignment: compare current slope vs. longer context
-            context_size = min(len(df), BOTTOM_WINDOW * 3)
-            ctx_y = df["close"].iloc[max(0, i - context_size) : end].values
-            ctx_x = np.arange(len(ctx_y))
-            if len(ctx_y) > 1:
-                m_ctx, _ = np.polyfit(ctx_x, ctx_y, 1)
-                ctx_angle = np.tanh(m_ctx)
-            else:
-                ctx_angle = 0
-            score_context = np.sign(ctx_angle) * abs(ctx_angle)
-
-            # --- Combine all features ---
-            forecast_angle = (
-                WEIGHT_PERSISTENCE * score_persistence
-                + WEIGHT_ERROR * score_error
-                + WEIGHT_VOLUME * score_volume
-                + WEIGHT_VOLATILITY * score_volatility
-                + (1 - (
-                    WEIGHT_PERSISTENCE
-                    + WEIGHT_ERROR
-                    + WEIGHT_VOLUME
-                    + WEIGHT_VOLATILITY
-                ))
-                * score_context
-            )
-
-            # clamp [-1,1]
-            forecast_angle = max(-1, min(1, forecast_angle))
-
-            # Confidence = absolute value of forecast angle
-            confidence = abs(forecast_angle)
-
-            # actual slope sign
-            actual_sign = np.sign(actual_angle)
-            pred_sign = np.sign(forecast_angle)
-
-            # --- raw accuracy ---
-            total_forecasts += 1
-            if pred_sign == actual_sign:
-                total_correct += 1
-            total_weighted += (1 if pred_sign == actual_sign else 0) * confidence
-            total_conf += confidence
-
-            # --- filtered accuracy ---
-            if confidence >= CONFIDENCE_THRESHOLD:
-                total_filtered += 1
-                if pred_sign == actual_sign:
-                    correct_filtered += 1
-                weighted_filtered += (
-                    (1 if pred_sign == actual_sign else 0) * confidence
-                )
-                conf_filtered += confidence
-
-            # assign to full window
-            forecast_angles[i:end] = [forecast_angle] * (end - i)
-            forecast_confidences[i:end] = [confidence] * (end - i)
-
-    df["forecast_angle"] = forecast_angles
-    df["confidence"] = forecast_confidences
-
-    # --- Pressure Bias Calculation ---
-    lb_min = df["close"].rolling(pressure_lookback, min_periods=1).min()
-    lb_max = df["close"].rolling(pressure_lookback, min_periods=1).max()
-    pos_series = (df["close"] - lb_min) / (lb_max - lb_min + 1e-9)
-    bias_series = (pos_series - 0.5) * 2 * pressure_scale
-    if not enable_pressure_bias:
-        bias_series = pd.Series(0.0, index=df.index)
-    df["pressure_bias"] = bias_series
-
+    ...
     # --- Control Line Generation ---
     control_line: list[float] = []
-<<<<<<< HEAD
+    slope_signals: list[float] = []
+    signal_counts: Dict[float, int] = {}
+
     if enable_control_steps:
+        # stepped thresholds
         for idx, (slope, conf, bias, pos) in enumerate(
             zip(df["forecast_angle"], df["confidence"], bias_series, pos_series)
         ):
@@ -281,175 +29,75 @@
                 val = -0.5
             else:
                 val = 0.0
+
+            slope_signals.append(val)
+            signal_counts[val] = signal_counts.get(val, 0) + 1
+
             final_val = val + bias
             final_val = max(-1.0, min(1.0, final_val))
             control_line.append(final_val)
+
             if verbose >= 3 and idx % 100 == 0:
                 print(f"[PRESSURE] pos={pos:.3f}, bias={bias:.3f}")
+
+        # force last signal to exit (avoid dangling buys)
         if control_line and control_line[-1] > 0:
+            last_slope = slope_signals[-1]
+            signal_counts[last_slope] -= 1
+            slope_signals[-1] = -1.0
             control_line[-1] = -1.0
+            signal_counts[-1.0] = signal_counts.get(-1.0, 0) + 1
+
     else:
+        # continuous candle-by-candle bias blending
         for idx, (slope, bias, pos) in enumerate(
             zip(df["forecast_angle"], bias_series, pos_series)
         ):
             val = slope + bias
             val = max(-1.0, min(1.0, val))
             control_line.append(val)
+
             if verbose >= 3 and idx % 100 == 0:
                 print(f"[PRESSURE] pos={pos:.3f}, bias={bias:.3f}")
+
         if control_line and control_line[-1] > 0:
             control_line[-1] = -1.0
 
     df["control_line"] = control_line
 
-    # Directional accuracy of control line
-    dir_total = len(control_line)
-    dir_correct = 0
-    weighted_correct = 0.0
-    weight_total = 0.0
-    for idx, val in enumerate(control_line):
-        actual = df["slope_angle"].iloc[idx]
-=======
-    slope_signals: list[float] = []
-    signal_counts: Dict[float, int] = {}
-    for idx, (slope, conf, bias, pos) in enumerate(
-        zip(df["forecast_angle"], df["confidence"], bias_series, pos_series)
-    ):
-        if slope >= 0 and conf >= ENTRY_THRESHOLD * 2:
-            val = 1.0
-        elif slope >= 0 and conf >= ENTRY_THRESHOLD:
-            val = 0.5
-        elif slope <= 0 and conf >= EXIT_THRESHOLD * 2:
-            val = -1.0
-        elif slope <= 0 and conf >= EXIT_THRESHOLD:
-            val = -0.5
-        else:
-            val = 0.0
-        slope_signals.append(val)
-        signal_counts[val] = signal_counts.get(val, 0) + 1
-        final_val = val + bias
-        final_val = max(-1.0, min(1.0, final_val))
-        control_line.append(final_val)
-        if verbose >= 3 and idx % 100 == 0:
-            print(f"[PRESSURE] pos={pos:.3f}, bias={bias:.3f}")
-
-    if control_line and control_line[-1] > 0:
-        last_slope = slope_signals[-1]
-        signal_counts[last_slope] -= 1
-        slope_signals[-1] = -1.0
-        control_line[-1] = -1.0
-        signal_counts[-1.0] = signal_counts.get(-1.0, 0) + 1
-
-    df["control_line"] = control_line
-
-    total_signals = len([s for s in slope_signals if s != 0])
-    correct_signals = 0
-    weighted_correct = 0.0
-    total_signal_conf = 0.0
-    for idx, (signal, slope_sig) in enumerate(zip(control_line, slope_signals)):
-        if slope_sig == 0:
-            continue
-        actual_sign = np.sign(df["slope_angle"].iloc[idx])
->>>>>>> 843a2e29
-        conf = df["confidence"].iloc[idx]
-        weight = abs(actual) * conf
-        if np.sign(val) == np.sign(actual):
-            dir_correct += 1
-            weighted_correct += weight
-        weight_total += weight
-
-    raw_signal_acc = (dir_correct / dir_total * 100) if dir_total else 0
-    weighted_signal_acc = (
-        (weighted_correct / weight_total * 100) if weight_total else 0
-    )
-
-    raw_acc = (total_correct / total_forecasts * 100) if total_forecasts else 0
-    raw_weighted = (total_weighted / total_conf * 100) if total_conf else 0
-    filt_acc = (correct_filtered / total_filtered * 100) if total_filtered else 0
-    filt_weighted = (weighted_filtered / conf_filtered * 100) if conf_filtered else 0
-
-    print(f"[SIM] Raw Accuracy: {raw_acc:.2f}% | Weighted: {raw_weighted:.2f}%")
-    print(
-        f"[SIM] Filtered Accuracy (conf ≥ {CONFIDENCE_THRESHOLD}): {filt_acc:.2f}% | Weighted: {filt_weighted:.2f}%"
-    )
-    print(
-        f"[SIM] Forecasts: {total_forecasts}, Used: {total_filtered}, Skipped: {total_forecasts - total_filtered}"
-    )
+    # --- Accuracy metrics ---
+    if enable_control_steps:
+        total_signals = len([s for s in slope_signals if s != 0])
+        correct_signals = 0
+        weighted_correct = 0.0
+        total_signal_conf = 0.0
+        for idx, (signal, slope_sig) in enumerate(zip(control_line, slope_signals)):
+            if slope_sig == 0:
+                continue
+            actual_sign = np.sign(df["slope_angle"].iloc[idx])
+            conf = df["confidence"].iloc[idx]
+            total_signal_conf += conf
+            if np.sign(signal) == np.sign(actual_sign):
+                correct_signals += 1
+                weighted_correct += conf
+        raw_signal_acc = (correct_signals / total_signals * 100) if total_signals else 0
+        weighted_signal_acc = (weighted_correct / total_signal_conf * 100) if total_signal_conf else 0
+    else:
+        dir_total = len(control_line)
+        dir_correct = 0
+        weighted_correct = 0.0
+        weight_total = 0.0
+        for idx, val in enumerate(control_line):
+            actual = df["slope_angle"].iloc[idx]
+            conf = df["confidence"].iloc[idx]
+            weight = abs(actual) * conf
+            if np.sign(val) == np.sign(actual):
+                dir_correct += 1
+                weighted_correct += weight
+            weight_total += weight
+        raw_signal_acc = (dir_correct / dir_total * 100) if dir_total else 0
+        weighted_signal_acc = (weighted_correct / weight_total * 100) if weight_total else 0
 
     print(
         f"[SIM] Control Line Directional Accuracy: {raw_signal_acc:.2f}% | Weighted: {weighted_signal_acc:.2f}%"
-    )
-
-    state: Dict[str, Any] = {}
-    for _, candle in df.iterrows():
-        evaluate_buy.evaluate_buy(candle.to_dict(), state)
-        evaluate_sell.evaluate_sell(candle.to_dict(), state)
-
-    fig, (ax1, ax2) = plt.subplots(2, 1, sharex=True, figsize=(12, 6))
-    ax1.plot(df["candle_index"], df["close"], label="Close Price", color="blue")
-    ax1.plot(
-        df["candle_index"],
-        df["bottom_slope"],
-        label=f"Slope Line ({BOTTOM_WINDOW})",
-        color="black",
-        linewidth=2,
-        drawstyle="steps-post",
-    )
-    ax1.set_ylabel("Price")
-    ax1.legend(loc="upper left")
-
-<<<<<<< HEAD
-    if enable_control_steps:
-        ax2.step(
-            df["candle_index"], df["control_line"], where="mid", color="red"
-        )
-    else:
-        ax2.plot(df["candle_index"], df["control_line"], color="red")
-=======
-    ax2.step(
-        df["candle_index"], df["control_line"], where="mid", color="red"
-    )
->>>>>>> 843a2e29
-    if debug_plots and enable_pressure_bias:
-        ax2.plot(
-            df["candle_index"],
-            df["pressure_bias"],
-            linestyle="--",
-            color="gray",
-            label="Pressure Bias",
-        )
-        ax2.legend(loc="upper left")
-    ax2.set_ylim(-1.2, 1.2)
-    ax2.set_yticks([-1, -0.5, 0, 0.5, 1])
-    ax2.set_xlabel("Candles (Index)")
-    ax2.set_title("Control Line (Exit Oracle)")
-
-    # Plot forecast arrows and anchor dots
-    price_scale = df["close"].std() * 0.5
-
-    for start in range(0, len(df), BOTTOM_WINDOW):
-        anchor_x = df["candle_index"].iloc[start]
-        anchor_y = df["close"].iloc[start]
-        forecast = df["forecast_angle"].iloc[start]
-        conf = df["confidence"].iloc[start]
-        if np.isnan(forecast) or conf < CONFIDENCE_THRESHOLD:
-            continue
-        sign = np.sign(forecast)
-        magnitude = abs(forecast)
-        dy = sign * magnitude * price_scale
-        ax1.quiver(
-            anchor_x,
-            anchor_y,
-            BOTTOM_WINDOW,
-            dy,
-            angles="xy",
-            scale_units="xy",
-            scale=1,
-            color="red",
-        )
-        ax1.scatter(anchor_x, anchor_y, color="red")
-
-    fig.suptitle("SOLUSD Discovery Simulation")
-    ax1.grid(True)
-    ax2.grid(True)
-    plt.show()+    )