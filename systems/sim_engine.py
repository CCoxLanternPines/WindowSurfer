--- conflicted
+++ resolved
@@ -175,12 +175,10 @@
         "valley_r":        {"x": [], "y": []},   # Drawdown Z + Reversion (R / 3)
         "valley_t":        {"x": [], "y": []},   # Confluence (T)
 
-<<<<<<< HEAD
+
         "pressure_a_top":    {"x": [], "y": [], "s": []},
         "pressure_a_bottom": {"x": [], "y": [], "s": []},
-=======
-        "pressure_a":     {"x": [], "y": [], "s": []},
->>>>>>> 710dfa20
+
     }
 
     last_exhaustion_decision: int | None = None
@@ -345,16 +343,10 @@
     current_trend = None
     pressure_counter = 0
     for x, y, decision in trend_data:
-<<<<<<< HEAD
+
         trend = "up" if decision == 1 else "down" if decision == -1 else None
         if trend is None:
-=======
-        if decision == 1:
-            trend = "up"
-        elif decision == -1:
-            trend = "down"
-        else:
->>>>>>> 710dfa20
+
             continue
         if current_trend is None:
             current_trend = trend
@@ -362,7 +354,7 @@
         elif trend == current_trend:
             pressure_counter += 1
         else:
-<<<<<<< HEAD
+
             size = BASE_SIZE * (pressure_counter ** 2) * 0.5
             if current_trend == "up" and trend == "down":
                 pts["pressure_a_top"]["x"].append(x)
@@ -372,12 +364,7 @@
                 pts["pressure_a_bottom"]["x"].append(x)
                 pts["pressure_a_bottom"]["y"].append(y)
                 pts["pressure_a_bottom"]["s"].append(size)
-=======
-            size = BASE_SIZE * (pressure_counter ** 2)
-            pts["pressure_a"]["x"].append(x)
-            pts["pressure_a"]["y"].append(y)
-            pts["pressure_a"]["s"].append(size)
->>>>>>> 710dfa20
+
             current_trend = trend
             pressure_counter = 1
 
@@ -435,7 +422,7 @@
             artists[name] = ax1.scatter(pts["reversal"]["x"], pts["reversal"]["y"],
                                         c="yellow", s=120, edgecolor="black", zorder=7, visible=False)
         elif name == "pressure_a":
-<<<<<<< HEAD
+
             scat_top = ax1.scatter(
                 pts["pressure_a_top"]["x"],
                 pts["pressure_a_top"]["y"],
@@ -457,15 +444,7 @@
                 visible=False,
             )
             artists[name] = (scat_top, scat_bottom)
-=======
-            scat1 = ax1.scatter(pts["pressure_a"]["x"], pts["pressure_a"]["y"],
-                                s=pts["pressure_a"]["s"], c="gray", alpha=0.5,
-                                zorder=6, visible=False)
-            scat2 = ax1.scatter(pts["pressure_a"]["x"], pts["pressure_a"]["y"],
-                                s=[s*0.5 for s in pts["pressure_a"]["s"]],
-                                c="black", alpha=0.5, zorder=6, visible=False)
-            artists[name] = (scat1, scat2)
->>>>>>> 710dfa20
+
         elif name in ("bottom4","top5","top6","top7","top8","valley_w","valley_e","valley_r","valley_t"):
             style = {
                 "bottom4": dict(c="cyan", marker="v", s=100, zorder=6),
