--- conflicted
+++ resolved
@@ -13,13 +13,7 @@
           "reset_buy_percent": 0.5,
           "maturity_position": 1.0,
           "max_notes_sell_per_candle": 1,
-<<<<<<< HEAD
           "investment_fraction": 0.1,
-          "window_transform_multiplier": 1,
-          "max_open_notes": 100
-=======
-          "investment_fraction": 0.15
->>>>>>> 233786f2
         },
         "fish": {
           "window_size": "2d",
@@ -27,13 +21,7 @@
           "reset_buy_percent": 0.5,
           "maturity_position": 1.5,
           "max_notes_sell_per_candle": 1,
-<<<<<<< HEAD
           "investment_fraction": 0.15,
-          "window_transform_multiplier": 1,
-          "max_open_notes": 100
-=======
-          "investment_fraction": 0.2
->>>>>>> 233786f2
         }
       }
     },
@@ -50,7 +38,7 @@
           "reset_buy_percent": 0.15,
           "maturity_position": 1.0,
           "max_notes_sell_per_candle": 1,
-          "investment_fraction": 0.15
+          "investment_fraction": 0.15,
         },
         "rabbit": {
           "window_size": "3d",
@@ -58,7 +46,7 @@
           "reset_buy_percent": 0.15,
           "maturity_position": 1.0,
           "max_notes_sell_per_candle": 1,
-          "investment_fraction": 0.2
+          "investment_fraction": 0.2,
         }
       }
     }
