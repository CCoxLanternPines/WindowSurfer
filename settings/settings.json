{
  "symbol_settings": {
    "DOGEUSD": {
      "kraken_name": "DOGE/USD",
      "binance_name": "DOGEUSDT"
    }
  },
  "general_settings": {
    "knife_catch_cooldown": 4,
    "whale_catch_cooldown": 1,
    "fish_catch_cooldown": 3
  },
  "simulation_capital": 1000,
  "investment_size": 0.07,
<<<<<<< HEAD
  "minimum_note_size": 50
  ,"active_strategies": ["fish_catch", "whale_catch", "knife_catch"]
=======
  "minimum_note_size": 50,
  "knife_group_roi_margin": 0.30
>>>>>>> dafac87b
}<|MERGE_RESOLUTION|>--- conflicted
+++ resolved
@@ -12,11 +12,9 @@
   },
   "simulation_capital": 1000,
   "investment_size": 0.07,
-<<<<<<< HEAD
-  "minimum_note_size": 50
-  ,"active_strategies": ["fish_catch", "whale_catch", "knife_catch"]
-=======
+
   "minimum_note_size": 50,
+  "active_strategies": ["fish_catch", "whale_catch", "knife_catch"],
   "knife_group_roi_margin": 0.30
->>>>>>> dafac87b
+
 }