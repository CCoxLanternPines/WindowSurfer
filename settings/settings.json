{
  "symbol_settings": {
    "DOGEUSD": {
      "kraken_name": "DOGE/USD",
      "binance_name": "DOGEUSDT"
    }
  },
  "general_settings": {
    "knife_catch_cooldown": 0,
    "whale_catch_cooldown": 1,
    "fish_catch_cooldown": 3
  },
  "simulation_capital": 1000,
  "investment_size": 0.07,
  "active_strategies": [ "knife_catch"],
  "minimum_note_size": 20,

<<<<<<< HEAD
  "knife_group_roi_margin": 0.20
=======
  "strategy_limits": {
    "knife_catch": {
      "max_open_notes": 3
    }
  },

  "knife_group_roi_margin": 0.15
>>>>>>> b5770149

}<|MERGE_RESOLUTION|>--- conflicted
+++ resolved
@@ -15,9 +15,6 @@
   "active_strategies": [ "knife_catch"],
   "minimum_note_size": 20,
 
-<<<<<<< HEAD
-  "knife_group_roi_margin": 0.20
-=======
   "strategy_limits": {
     "knife_catch": {
       "max_open_notes": 3
@@ -25,6 +22,5 @@
   },
 
   "knife_group_roi_margin": 0.15
->>>>>>> b5770149
 
 }