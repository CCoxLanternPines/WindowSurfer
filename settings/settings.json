{
  "symbol_settings": {
    "DOGEUSD": {
      "owner": "Chris",
      "wallet_code": "XXDG",
      "kraken_name": "DOGE/USD",
      "binance_name": "DOGEUSDT",
      "fiat": "ZUSD"
    },
    "SOLUSD": {
      "owner": "Travis",
      "wallet_code": "SOL.F",
      "kraken_name": "SOL/USD",
      "binance_name": "SOLUSDT",
      "fiat": "DAI"
    }
  },
  "general_settings": {
    "windows": {
      "fish": {
        "window_size": "1d",
        "cooldown": 12,
        "investment_fraction": 0.10,
<<<<<<< HEAD
        "buy_floor": 0.1,
        "sell_ceiling": 0.9,
        "buy_scale": true,
        "sell_scale": true,
        "max_open_notes": 10
      },
      "whale": {
        "window_size": "14d",
        "cooldown": 1,
        "investment_fraction": 0.07,
        "buy_floor": 0.1,
        "sell_ceiling": 0.9,
        "buy_scale": true,
        "sell_scale": true,
        "max_open_notes": 10
      },
      "knife": {
        "window_size": "30d",
        "cooldown": 0,
        "investment_fraction": 0.05,
        "buy_floor": 0.1,
        "sell_ceiling": 0.9,
        "buy_scale": true,
        "sell_scale": true,
=======
        "buy_floor": 0.4,
        "sell_ceiling": 0.8,
        "max_open_notes": 10
      },
      "whale": {
        "window_size": "7d",
        "cooldown": 48,
        "investment_fraction": 0.15,
        "buy_floor": 0.2,
        "sell_ceiling": 0.8,
        "max_open_notes": 10
      },
      "knife": {
        "window_size": "15d",
        "cooldown": 150,
        "investment_fraction": 0.30,
        "buy_floor": 0.5,
        "sell_ceiling": 0.8,
>>>>>>> 2a647dc3
        "max_open_notes": 10
      }
    },
    "roi_gain_multiplier": 1.0,
    "max_note_usdt": 300.0,
    "minimum_note_size": 10
  },
  "simulation_capital": 1000
}<|MERGE_RESOLUTION|>--- conflicted
+++ resolved
@@ -21,35 +21,10 @@
         "window_size": "1d",
         "cooldown": 12,
         "investment_fraction": 0.10,
-<<<<<<< HEAD
-        "buy_floor": 0.1,
-        "sell_ceiling": 0.9,
-        "buy_scale": true,
-        "sell_scale": true,
-        "max_open_notes": 10
-      },
-      "whale": {
-        "window_size": "14d",
-        "cooldown": 1,
-        "investment_fraction": 0.07,
-        "buy_floor": 0.1,
-        "sell_ceiling": 0.9,
-        "buy_scale": true,
-        "sell_scale": true,
-        "max_open_notes": 10
-      },
-      "knife": {
-        "window_size": "30d",
-        "cooldown": 0,
-        "investment_fraction": 0.05,
-        "buy_floor": 0.1,
-        "sell_ceiling": 0.9,
-        "buy_scale": true,
-        "sell_scale": true,
-=======
         "buy_floor": 0.4,
         "sell_ceiling": 0.8,
-        "max_open_notes": 10
+        "max_open_notes": 10,
+        "sell_scale": true
       },
       "whale": {
         "window_size": "7d",
@@ -57,7 +32,8 @@
         "investment_fraction": 0.15,
         "buy_floor": 0.2,
         "sell_ceiling": 0.8,
-        "max_open_notes": 10
+        "max_open_notes": 10,
+        "sell_scale": true
       },
       "knife": {
         "window_size": "15d",
@@ -65,8 +41,8 @@
         "investment_fraction": 0.30,
         "buy_floor": 0.5,
         "sell_ceiling": 0.8,
->>>>>>> 2a647dc3
-        "max_open_notes": 10
+        "max_open_notes": 10,
+        "sell_scale": true
       }
     },
     "roi_gain_multiplier": 1.0,
