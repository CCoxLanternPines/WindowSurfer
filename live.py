#!/usr/bin/env python3
"""CLI entry point for live trading loop."""

from __future__ import annotations

import argparse
from typing import Optional
import sys

from systems.utils.config import (
    load_account_settings,
    load_coin_settings,
    resolve_account_market,
    resolve_coin_config,
)
from systems.scripts.plot import plot_trades_from_ledger


def _normalize_market(market: str) -> str:
    if "/" in market:
        return market
    market = market.upper()
    for quote in ("USDT", "USDC", "USD", "EUR", "GBP"):
        if market.endswith(quote):
            base = market[: -len(quote)]
            return f"{base}/{quote}"
    return market


def main(argv: Optional[list[str]] = None) -> None:
    parser = argparse.ArgumentParser(description="Run live trading loop")
    parser.add_argument("--account", required=True, help="Account name")
    parser.add_argument("--market", required=True, help="Market symbol e.g. DOGEUSD")
    parser.add_argument("--graph", action="store_true", help="Plot ledger after run")
    args = parser.parse_args(argv)
    from systems.utils.load_config import load_config

    cfg = load_config()
    accounts = cfg.get("accounts", {})
    if args.account not in accounts:
        print(f"[ERROR] Unknown account: {args.account}")
        raise SystemExit(1)
    markets = accounts[args.account].get("markets", {})
    if args.market not in markets:
        print(f"[ERROR] Unknown market: {args.market} for account {args.account}")
        raise SystemExit(1)

    accounts_cfg = load_account_settings()
    coin_cfg = load_coin_settings()
    acct_cfg = accounts_cfg.get(args.account)
    if not acct_cfg:
        print(f"[ERROR] Unknown account {args.account}")
        sys.exit(1)
    if args.market not in acct_cfg.get("market settings", {}):
        print(f"[ERROR] Unknown market {args.market} for account {args.account}")
        sys.exit(1)
    _ = {
        **resolve_coin_config(args.market, coin_cfg),
        **resolve_account_market(args.account, args.market, accounts_cfg),
    }

    from systems.live_engine import run_live

    run_live(account=args.account, market=_normalize_market(args.market))

    if args.graph:
        try:
<<<<<<< HEAD
=======
            from systems.scripts.plot import plot_trades_from_ledger
>>>>>>> 33746243
            plot_trades_from_ledger(args.account, args.market, mode="live")
        except Exception as exc:  # pragma: no cover - plotting best effort
            print(f"[WARN] Plotting failed: {exc}")


if __name__ == "__main__":  # pragma: no cover
    main()<|MERGE_RESOLUTION|>--- conflicted
+++ resolved
@@ -65,13 +65,13 @@
 
     if args.graph:
         try:
-<<<<<<< HEAD
-=======
-            from systems.scripts.plot import plot_trades_from_ledger
->>>>>>> 33746243
-            plot_trades_from_ledger(args.account, args.market, mode="live")
-        except Exception as exc:  # pragma: no cover - plotting best effort
-            print(f"[WARN] Plotting failed: {exc}")
+    from systems.scripts.plot import plot_trades_from_ledger
+
+    try:
+        plot_trades_from_ledger(args.account, args.market, mode="live")
+    except Exception as exc:  # pragma: no cover - plotting best effort
+        print(f"[WARN] Plotting failed: {exc}")
+
 
 
 if __name__ == "__main__":  # pragma: no cover
